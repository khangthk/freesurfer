#ifndef GEMS_PYKVLTRANSFORM_H
#define GEMS_PYKVLTRANSFORM_H

#include <pybind11/pybind11.h>
#include <pybind11/numpy.h>
namespace py = pybind11;

#include "kvlCroppedImageReader.h"

typedef kvl::CroppedImageReader::TransformType TransformType;
typedef TransformType::Pointer TransformPointer;

py::array_t<double> TransformToNumpy(TransformPointer transform);
TransformPointer NumpyToTransform(py::array_t<double> transform);

<<<<<<< HEAD
class KvlTransform {
    TransformPointer transform;
public:
    // Python accessible

    // C++ use only
    const TransformPointer GetTransform() {
        return transform;
    }
};
=======

>>>>>>> c00fc53c
#endif //GEMS_PYKVLTRANSFORM_H<|MERGE_RESOLUTION|>--- conflicted
+++ resolved
@@ -13,7 +13,6 @@
 py::array_t<double> TransformToNumpy(TransformPointer transform);
 TransformPointer NumpyToTransform(py::array_t<double> transform);
 
-<<<<<<< HEAD
 class KvlTransform {
     TransformPointer transform;
 public:
@@ -24,7 +23,4 @@
         return transform;
     }
 };
-=======
-
->>>>>>> c00fc53c
 #endif //GEMS_PYKVLTRANSFORM_H