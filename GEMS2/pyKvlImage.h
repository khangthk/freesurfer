#ifndef GEMS_KVLIMAGE_H
#define GEMS_KVLIMAGE_H

#include <pybind11/pybind11.h>
#include <pybind11/numpy.h>
#include "itkImage.h"
#include "pyKvlTransform.h"

namespace py = pybind11;

typedef itk::Image< float, 3 >  ImageType;
typedef ImageType::Pointer ImagePointer;

class KvlImage {
    ImagePointer imageHandle;
    TransformPointer transform;

public:
    KvlImage(const std::string &imageFileName);
<<<<<<< HEAD
    void Greet();
    py::array_t<double> GetTransformMatrix();
};

void UseImage(KvlImage* image);
=======
    py::array_t<double> getTransformMatrix();
    py::array_t<float> getImageBuffer();
};

>>>>>>> c00fc53c



#endif //GEMS_KVLIMAGE_H<|MERGE_RESOLUTION|>--- conflicted
+++ resolved
@@ -17,18 +17,9 @@
 
 public:
     KvlImage(const std::string &imageFileName);
-<<<<<<< HEAD
-    void Greet();
     py::array_t<double> GetTransformMatrix();
+    py::array_t<float> GetImageBuffer();
 };
-
-void UseImage(KvlImage* image);
-=======
-    py::array_t<double> getTransformMatrix();
-    py::array_t<float> getImageBuffer();
-};
-
->>>>>>> c00fc53c
 
 
 
