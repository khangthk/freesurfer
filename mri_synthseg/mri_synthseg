#!/usr/bin/env python

import os
import sys
import csv
import glob
import time
import numpy as np
import nibabel as nib
import freesurfer as fs
from datetime import timedelta
from itertools import combinations
from scipy.ndimage import label as scipy_label
from scipy.interpolate import RegularGridInterpolator
from scipy.ndimage.morphology import distance_transform_edt, binary_fill_holes
from scipy.ndimage import binary_dilation, binary_erosion, gaussian_filter

# set tensorflow logging
os.environ['TF_CPP_MIN_LOG_LEVEL'] = '3'

import tensorflow as tf
from tensorflow import keras
import tensorflow.keras.layers as KL

# set tensorflow logging
# tf.compat.v1.logging.set_verbosity(tf.compat.v1.logging.ERROR)


# ================================================================================================
#                                         Main Entrypoint
# ================================================================================================


def main():

    # parse arguments
    parser = fs.utils.ArgumentParser(description="SynthSeg", epilog='\n')

    # input/outputs
    parser.add_argument("--i", help="Image(s) to segment. Can be a path to an image or to a folder.")
    parser.add_argument("--o", help="Segmentation output(s). Must be a folder if --i designates a folder.")
    parser.add_argument("--post", help="(optional) Posteriors output(s). Must be a folder if --i designates a folder.")
    parser.add_argument("--resample", help="(optional) Resampled image(s). "
                                           "Must be a folder if --i designates a folder.")
    parser.add_argument("--vol", help="(optional) Output CSV file with volumes for all structures and subjects.")

    # parameters
    parser.add_argument("--robust", action="store_true", help="(optional) Whether to use robust predictions (slower).")
    parser.add_argument("--fast", action="store_true", help="(optional) bypass some postprocessing for faster predictions.")
    parser.add_argument("--crop", nargs='+', type=int, default=None, dest="crop",
                        help="(optional) Size of the central patch to analyse. The whole image is analysed by default.")
    parser.add_argument("--threads", type=int, default=1, help="(optional) Number of cores to be used. Default is 1.")
    parser.add_argument("--cpu", action="store_true", help="(optional) Enforce running with CPU rather than GPU.")

    # check for no arguments
    if len(sys.argv) < 2:
        parser.print_help()
        sys.exit(1)

    # parse commandline
    args = parser.parse_args()

    # enforce CPU processing if necessary
    if args.cpu:
        print('using CPU, hiding all CUDA_VISIBLE_DEVICES')
        os.environ['CUDA_VISIBLE_DEVICES'] = '-1'

    # locate model weights
    if not fs.fshome():
<<<<<<< HEAD
        path_model = group_labels = segmentation_labels = segmentation_label_names = topology_classes = None
        fs.fatal('FREESURFER_HOME is not set. Please source freesurfer.')
    else:
        group_labels = os.path.join(fs.fshome(), 'models', 'synthseg_group_labels.npy')
=======
        path_model = segmentation_labels = segmentation_names_list = topology_classes = None
        fs.fatal('FREESURFER_HOME is not set. Please source freesurfer.')
    else:
        path_model = os.path.join(fs.fshome(), 'models', 'synthseg_1.0.h5')
>>>>>>> 4c4bdc7d
        segmentation_labels = os.path.join(fs.fshome(), 'models', 'synthseg_segmentation_labels.npy')
        segmentation_label_names = os.path.join(fs.fshome(), 'models', 'synthseg_segmentation_names.npy')
        topology_classes = os.path.join(fs.fshome(), 'models', 'synthseg_topological_classes.npy')
        if args.robust:
            path_model = os.path.join(fs.fshome(), 'models', 'synthseg_plus_1.0.h5')
        else:
            path_model = os.path.join(fs.fshome(), 'models', 'synthseg_1.0.h5')

    # run prediction
    predict(
        path_images=args.i,
        path_segmentations=args.o,
        path_model=path_model,
<<<<<<< HEAD
        robust=args.robust,
        fast=args.fast,
        segmentation_labels=segmentation_labels,
        group_labels=group_labels,
=======
        segmentation_labels=segmentation_labels,
>>>>>>> 4c4bdc7d
        segmentation_label_names=segmentation_label_names,
        topology_classes=topology_classes,
        path_posteriors=args.post,
        path_resampled=args.resample,
        path_volumes=args.vol,
        crop=args.crop,
        threads=args.threads
    )


# ================================================================================================
#                                 Prediction and Processing Utilities
# ================================================================================================


def predict(path_images,
            path_segmentations,
            path_model,
<<<<<<< HEAD
            robust,
            fast,
            segmentation_labels,
            group_labels,
=======
            segmentation_labels,
>>>>>>> 4c4bdc7d
            segmentation_label_names,
            topology_classes,
            path_posteriors=None,
            path_resampled=None,
            path_volumes=None,
            crop=None,
            threads=1):
    '''
    Prediction pipeline.
    '''

    if path_model is None:
        fs.fatal("A model file is necessary")

    # prepare input/output filepaths
    path_images, path_segmentations, path_posteriors, path_resampled, path_volumes, unique_vol_file = \
        prepare_output_files(path_images, path_segmentations, path_posteriors, path_resampled, path_volumes)

    if threads == 1:
        print('using 1 thread')
    else:
        print('using %s threads' % threads)
    tf.config.threading.set_inter_op_parallelism_threads(threads)
    tf.config.threading.set_intra_op_parallelism_threads(threads)

    # get label list
    segmentation_labels, _ = get_list_labels(label_list=segmentation_labels)
<<<<<<< HEAD
    group_labels, _ = get_list_labels(label_list=group_labels)
=======
>>>>>>> 4c4bdc7d
    n_labels = len(segmentation_labels)
    n_neutral_labels = 18

    # build correspondance table between contralateral structures
    n_sided_labels = int((n_labels - n_neutral_labels) / 2)
    lr_corresp = np.stack([segmentation_labels[n_neutral_labels:n_neutral_labels + n_sided_labels],
                           segmentation_labels[n_neutral_labels + n_sided_labels:]])

    # get unique label values
    segmentation_labels, indices = np.unique(segmentation_labels, return_index=True)

    # get indices of corresponding contralateral structures in new label order
    lr_corresp_unique, lr_corresp_indices = np.unique(lr_corresp[0, :], return_index=True)
    lr_corresp_unique = np.stack([lr_corresp_unique, lr_corresp[1, lr_corresp_indices]])
    lr_corresp_unique = lr_corresp_unique[:, 1:] if not np.all(lr_corresp_unique[:, 0]) else lr_corresp_unique
    lr_indices = np.zeros_like(lr_corresp_unique)
    for i in range(lr_corresp_unique.shape[0]):
        for j, lab in enumerate(lr_corresp_unique[i]):
            lr_indices[i, j] = np.where(segmentation_labels == lab)[0]

    # prepare topology classes
    if topology_classes is not None:
        topology_classes = load_array_if_path(topology_classes, load_as_numpy=True)[indices]

    # prepare volume file if needed
<<<<<<< HEAD
    if unique_vol_file & (path_volumes[0] is not None):
=======
    if path_volumes is not None:
>>>>>>> 4c4bdc7d
        if segmentation_label_names is not None:
            segmentation_label_names = load_array_if_path(segmentation_label_names)[indices]
            csv_header = [[''] + segmentation_label_names[1:].tolist()]
            csv_header += [[''] + [str(lab) for lab in segmentation_labels[1:]]]
        else:
            csv_header = [['subjects'] + [str(lab) for lab in segmentation_labels[1:]]]
<<<<<<< HEAD
        with open(path_volumes[0], 'w') as csvFile:
=======
        with open(path_volumes, 'w') as csvFile:
>>>>>>> 4c4bdc7d
            writer = csv.writer(csvFile)
            writer.writerows(csv_header)

    # build network
<<<<<<< HEAD
    net = build_model(path_model, n_labels, len(group_labels), robust)

    # set cropping/padding
    if crop is not None:
        crop = reformat_to_list(crop, length=3, dtype='int')
        min_pad = crop
    else:
        min_pad = 160
=======
    net = build_model(path_model, len(segmentation_labels))
>>>>>>> 4c4bdc7d

    # perform segmentation
    loop_info = LoopInfo(len(path_images), 10, 'predicting', True)
    for idx, (path_image, path_segmentation, path_posterior, path_resample, path_volume) in \
            enumerate(zip(path_images, path_segmentations, path_posteriors, path_resampled, path_volumes)):
        loop_info.update(idx)

        # preprocessing
        try:
            image, aff, h, im_res, shape, pad_idx, crop_idx, im_flipped = \
                preprocess(path_image, crop=crop, min_pad=min_pad, path_resample=path_resample)
        except Exception as e:
            print('\nthe following problem occured when preprocessing image %s :' % path_image)
            print(e)
            print('resuming program execution\n')
            continue

        # prediction
        try:
            prediction_patch = net.predict(image)
            prediction_patch_flip = net.predict(im_flipped) if not (fast | robust) else None
        except Exception as e:
            print('\nthe following problem occured when predicting segmentation of image %s :' % path_image)
            print(e)
            print('\nresuming program execution')
            continue

        # postprocessing
        try:
<<<<<<< HEAD
            seg, posteriors = postprocess(prediction_patch, shape, pad_idx, crop_idx, segmentation_labels, lr_indices,
=======
            seg, posteriors = postprocess(prediction_patch, pad_shape, shape, crop_idx, segmentation_labels, lr_indices,
>>>>>>> 4c4bdc7d
                                          aff, topology_classes, prediction_patch_flip)
        except Exception as e:
            print('\nthe following problem occured when postprocessing segmentation %s :' % path_segmentation)
            print(e)
            print('\nresuming program execution')
            continue

        # write results to disk
        try:
            save_volume(seg, aff, h, path_segmentation, dtype='int32')
            if path_posterior is not None:
                save_volume(posteriors, aff, h, path_posterior, dtype='float32')
        except Exception as e:
            print('\nthe following problem occured when saving the results for image %s :' % path_image)
            print(e)
            print('\nresuming program execution')
            continue

        # compute volumes
        try:
            if path_volume is not None:
                mkdir(os.path.dirname(path_volume))
                volumes = np.sum(posteriors[..., 1:], axis=tuple(range(0, len(posteriors.shape) - 1)))
                volumes = np.around(volumes * np.prod(im_res), 3)
                row = [os.path.basename(path_image).replace('.nii.gz', '')] + [str(vol) for vol in volumes]
                if unique_vol_file:
                    with open(path_volume, 'a') as csvFile:
                        writer = csv.writer(csvFile)
                        writer.writerow(row)
                else:
                    rows = [[''] + [str(lab) for lab in segmentation_labels[1:]], row]
                    with open(path_volume, 'w') as csvFile:
                        writer = csv.writer(csvFile)
                        writer.writerows(rows)
        except Exception as e:
            print('\nthe following problem occured when computing the volumes of '
                  'segmentation %s :' % path_segmentation)
            print(e)
            print('\nresuming program execution')
            continue

    # print output info
    if unique_vol_file:
        if len(path_segmentations) == 1:
            print('\nsegmentation  saved in:    ' + path_segmentations[0])
            if path_posteriors[0] is not None:
                print('posteriors saved in:       ' + path_posteriors[0])
            if path_resampled[0] is not None:
                print('resampled images saved in: ' + path_resampled[0])
        else:
            print('\nsegmentations saved in:    ' + os.path.dirname(path_segmentations[0]))
            if path_posteriors[0] is not None:
                print('posteriors saved in:       ' + os.path.dirname(path_posteriors[0]))
            if path_resampled[0] is not None:
                print('resampled images saved in: ' + os.path.dirname(path_resampled[0]))
        if path_volumes is not None:
            print('volumes saved in:          ' + path_volumes[0])

    print('\nIf you use this tool in a publication, please cite:')
    print('SynthSeg: domain randomisation for segmentation of brain MRI scans of any contrast and resolution')
    print('B. Billot, D. N. Greeve, O. Puonti, A. Thielscher, K. Van Leemput, B. Fischl, A. V. Dalca, J. E. Iglesias')


def prepare_output_files(path_images, out_seg, out_posteriors, out_resampled, out_volumes):
    '''
    Prepare output files.
    '''

    # check inputs
    if path_images is None:
        fs.fatal('please specify an input file/folder (--i)')
    if out_seg is None:
        fs.fatal('please specify an output file/folder (--o)')

    # convert path to absolute paths
    path_images = os.path.abspath(path_images)
    basename = os.path.basename(path_images)
    out_seg = os.path.abspath(out_seg)
    out_posteriors = os.path.abspath(out_posteriors) if (out_posteriors is not None) else out_posteriors
    out_resampled = os.path.abspath(out_resampled) if (out_resampled is not None) else out_resampled
    out_volumes = os.path.abspath(out_volumes) if (out_volumes is not None) else out_volumes

    if basename[-4:] == '.txt':

        # input images
        if not os.path.isfile(path_images):
            raise Exception('provided text file containing paths of input images does not exist' % path_images)
        with open(path_images, 'r') as f:
            path_images = [line.replace('\n', '') for line in f.readlines() if line != '\n']

        # segmentations
        if out_seg[-4:] != '.txt':
            fs.fatal('if path_images given as text file, so must be the output segmentations')
        with open(out_seg, 'r') as f:
            out_seg = [line.replace('\n', '') for line in f.readlines() if line != '\n']

        # volumes
        if out_volumes is not None:
            if out_volumes[-4:] != '.txt':
                fs.fatal('if path_images given as text file, so must be the output volumes')
            with open(out_volumes, 'r') as f:
                out_volumes = [line.replace('\n', '') for line in f.readlines() if line != '\n']
        else:
            out_volumes = [None] * len(path_images)
        unique_volume_file = False

        # posteriors
        if out_posteriors is not None:
            if out_posteriors[-4:] != '.txt':
                fs.fatal('if path_images given as text file, so must be the output posteriors')
            with open(out_posteriors, 'r') as f:
                out_posteriors = [line.replace('\n', '') for line in f.readlines() if line != '\n']
        else:
            out_posteriors = [None] * len(path_images)

        # resampled
        if out_resampled is not None:
            if out_resampled[-4:] != '.txt':
                fs.fatal('if path_images given as text file, so must be the output resampled')
            with open(out_resampled, 'r') as f:
                out_resampled = [line.replace('\n', '') for line in f.readlines() if line != '\n']
        else:
            out_resampled = [None] * len(path_images)

    # path_images is a folder
    elif ('.nii.gz' not in basename) & ('.nii' not in basename) & ('.mgz' not in basename) & ('.npz' not in basename):

        # input images
        if os.path.isfile(path_images):
            fs.fatal('Extension not supported for %s, only use: .nii.gz, .nii, .mgz, or .npz' % path_images)
        path_images = list_images_in_folder(path_images)

        # segmentations
        if out_seg[-4:] == '.txt':
            fs.fatal('path_segmentations can only be given as text file when path_images is.')
        if (out_seg[-7:] == '.nii.gz') | (out_seg[-4:] == '.nii') | (out_seg[-4:] == '.mgz') | (out_seg[-4:] == '.npz'):
            fs.fatal('Output folders cannot have extensions: .nii.gz, .nii, .mgz, or .npz, had %s' % out_seg)
        mkdir(out_seg)
        out_seg = [os.path.join(out_seg, os.path.basename(image)).replace('.nii', '_synthseg.nii') for image in
                   path_images]
        out_seg = [seg_path.replace('.mgz', '_synthseg.mgz') for seg_path in out_seg]
        out_seg = [seg_path.replace('.npz', '_synthseg.npz') for seg_path in out_seg]

        # volumes
        if out_volumes is not None:
            if out_volumes[-4:] == '.txt':
                fs.fatal('path_volumes can only be given as text file when path_images is.')
            if out_volumes[-4:] != '.csv':
                print('Path for volume outputs provided without csv extension. Adding csv extension.')
                out_volumes += '.csv'
            mkdir(os.path.dirname(out_volumes))
        out_volumes = [out_volumes] * len(path_images)
        unique_volume_file = True

        # posteriors
        if out_posteriors is not None:
            if out_posteriors[-4:] == '.txt':
                fs.fatal('path_posteriors can only be given as text file when path_images is.')
            if (out_posteriors[-7:] == '.nii.gz') | (out_posteriors[-4:] == '.nii') | \
                    (out_posteriors[-4:] == '.mgz') | (out_posteriors[-4:] == '.npz'):
                fs.fatal('Output folders cannot have extensions: .nii.gz, .nii, .mgz, or .npz, had %s' % out_posteriors)
            mkdir(out_posteriors)
            out_posteriors = [os.path.join(out_posteriors, os.path.basename(image)).replace('.nii',
                              '_posteriors.nii') for image in path_images]
            out_posteriors = [posteriors_path.replace('.mgz', '_posteriors.mgz') for posteriors_path in out_posteriors]
            out_posteriors = [posteriors_path.replace('.npz', '_posteriors.npz') for posteriors_path in out_posteriors]
        else:
            out_posteriors = [None] * len(path_images)

        # resampled
        if out_resampled is not None:
            if out_resampled[-4:] == '.txt':
                fs.fatal('path_resampled can only be given as text file when path_images is.')
            if (out_resampled[-7:] == '.nii.gz') | (out_resampled[-4:] == '.nii') | \
                    (out_resampled[-4:] == '.mgz') | (out_resampled[-4:] == '.npz'):
                fs.fatal('Output folders cannot have extensions: .nii.gz, .nii, .mgz, or .npz, had %s' % out_resampled)
            mkdir(out_resampled)
            out_resampled = [os.path.join(out_resampled, os.path.basename(image)).replace('.nii',
                             '_resampled.nii') for image in path_images]
            out_resampled = [resampled_path.replace('.mgz', '_resampled.mgz') for resampled_path in out_resampled]
            out_resampled = [resampled_path.replace('.npz', '_resampled.npz') for resampled_path in out_resampled]
        else:
            out_resampled = [None] * len(path_images)

    # path_images is an image
    else:

        # input images
        if not os.path.isfile(path_images):
            fs.fatal("file does not exist: %s \nplease make sure the path and the extension are correct" % path_images)
        path_images = [path_images]

        # segmentations
        if out_seg[-4:] == '.txt':
            fs.fatal('path_segmentations can only be given as text file when path_images is.')
        if ('.nii.gz' not in out_seg) & ('.nii' not in out_seg) & ('.mgz' not in out_seg) & ('.npz' not in out_seg):
            mkdir(out_seg)
            filename = os.path.basename(path_images[0]).replace('.nii', '_synthseg.nii')
            filename = filename.replace('.mgz', '_synthseg.mgz')
            filename = filename.replace('.npz', '_synthseg.npz')
            out_seg = os.path.join(out_seg, filename)
        else:
            mkdir(os.path.dirname(out_seg))
        out_seg = [out_seg]

        # volumes
        if out_volumes is not None:
            if out_volumes[-4:] == '.txt':
                fs.fatal('path_volumes can only be given as text file when path_images is.')
            if out_volumes[-4:] != '.csv':
                print('Path for volume outputs provided without csv extension. Adding csv extension.')
                out_volumes += '.csv'
            mkdir(os.path.dirname(out_volumes))
        out_volumes = [out_volumes]
        unique_volume_file = True

        # posteriors
        if out_posteriors is not None:
            if out_posteriors[-4:] == '.txt':
                fs.fatal('path_posteriors can only be given as text file when path_images is.')
            if ('.nii.gz' not in out_posteriors) & ('.nii' not in out_posteriors) &\
                    ('.mgz' not in out_posteriors) & ('.npz' not in out_posteriors):
                mkdir(out_posteriors)
                filename = os.path.basename(path_images[0]).replace('.nii', '_posteriors.nii')
                filename = filename.replace('.mgz', '_posteriors.mgz')
                filename = filename.replace('.npz', '_posteriors.npz')
                out_posteriors = os.path.join(out_posteriors, filename)
            else:
                mkdir(os.path.dirname(out_posteriors))
        out_posteriors = [out_posteriors]

        # resampled
        if out_resampled is not None:
            if out_resampled[-4:] == '.txt':
                fs.fatal('path_resampled can only be given as text file when path_images is.')
            if ('.nii.gz' not in out_resampled) & ('.nii' not in out_resampled) &\
                    ('.mgz' not in out_resampled) & ('.npz' not in out_resampled):
                mkdir(out_resampled)
                filename = os.path.basename(path_images[0]).replace('.nii', '_resampled.nii')
                filename = filename.replace('.mgz', '_resampled.mgz')
                filename = filename.replace('.npz', '_resampled.npz')
                out_resampled = os.path.join(out_resampled, filename)
            else:
                mkdir(os.path.dirname(out_resampled))
        out_resampled = [out_resampled]

    return path_images, out_seg, out_posteriors, out_resampled, out_volumes, unique_volume_file


def preprocess(path_image, n_levels=5, crop=None, min_pad=None, path_resample=None):

    # read image and corresponding info
    im, _, aff, n_dims, n_channels, h, im_res = get_volume_info(path_image, True)
    if n_dims < 3:
        fs.fatal('input should have 3 dimensions, had %s' % n_dims)
    elif n_dims == 4 and n_channels == 1:
        n_dims = 3
        im = im[..., 0]
    elif n_dims > 3:
        fs.fatal('input should have 3 dimensions, had %s' % n_dims)
    elif n_channels > 1:
        print('WARNING: detected more than 1 channel, only keeping the first channel.')
        im = im[..., 0]

    # resample image if necessary
    if np.any((im_res > 1.05) | (im_res < 0.95)):
        im_res = np.array([1.]*3)
        im, aff = resample_volume(im, aff, im_res)
        if path_resample is not None:
            save_volume(im, aff, h, path_resample)

    # align image
    im = align_volume_to_ref(im, aff, aff_ref=np.eye(4), n_dims=n_dims, return_copy=False)
    shape = list(im.shape[:n_dims])

    # crop image if necessary
    if crop is not None:
        crop = reformat_to_list(crop, length=n_dims, dtype='int')
        crop_shape = [find_closest_number_divisible_by_m(s, 2 ** n_levels, 'higher') for s in crop]
        im, crop_idx = crop_volume(im, cropping_shape=crop_shape, return_crop_idx=True)
    else:
        crop_idx = None

    # normalise image
    im = rescale_volume(im, new_min=0, new_max=1, min_percentile=0.5, max_percentile=99.5)

    # pad image
    input_shape = im.shape[:n_dims]
    pad_shape = [find_closest_number_divisible_by_m(s, 2 ** n_levels, 'higher') for s in input_shape]
    if min_pad is not None:
        min_pad = reformat_to_list(min_pad, length=n_dims, dtype='int')
        min_pad = [find_closest_number_divisible_by_m(s, 2 ** n_levels, 'higher') for s in min_pad]
        pad_shape = np.maximum(pad_shape, min_pad)
    im, pad_idx = pad_volume(im, padding_shape=pad_shape, return_pad_idx=True)

    # test-time augmentation by RL flipping
    im_flipped = flip_volume(im, direction='rl', aff=np.eye(4))

    # add batch and channel axes
    im = add_axis(im, axis=[0, -1])
    im_flipped = add_axis(im_flipped, axis=[0, -1])

    return im, aff, h, im_res, shape, pad_idx, crop_idx, im_flipped


def build_model(model_file, n_lab, n_group, robust):

    if not os.path.isfile(model_file):
        fs.fatal("The provided model path does not exist.")

    if robust:

        # build first UNet
        net = unet(nb_features=24,
                   input_shape=[None, None, None, 1],
                   nb_levels=5,
                   conv_size=3,
                   nb_labels=n_group,
                   feat_mult=2,
                   activation='elu',
                   nb_conv_per_level=2,
                   batch_norm=-1)

        # transition between the two networks: one_hot -> argmax -> one_hot (it simulates how the network was trained)
        last_tensor = net.output
        last_tensor = KL.Lambda(lambda x: tf.argmax(x, axis=-1))(last_tensor)
        last_tensor = KL.Lambda(lambda x: tf.one_hot(tf.cast(x, 'int32'), depth=n_group, axis=-1))(last_tensor)
        net = keras.Model(inputs=net.inputs, outputs=last_tensor)

        # build denoiser
        net = unet(nb_features=16,
                   input_shape=[None, None, None, 1],
                   nb_levels=5,
                   conv_size=5,
                   nb_labels=n_group,
                   feat_mult=2,
                   nb_conv_per_level=2,
                   batch_norm=-1,
                   activation='elu',
                   skip_n_concatenations=2,
                   input_model=net,
                   name='l2l')

        # transition between the two networks: one_hot -> argmax -> one_hot, and concatenate input image and labels
        input_image = net.inputs[0]
        last_tensor = net.output
        last_tensor = KL.Lambda(lambda x: tf.argmax(x, axis=-1))(last_tensor)
        last_tensor = KL.Lambda(lambda x: tf.one_hot(tf.cast(x, 'int32'), depth=n_group, axis=-1))(last_tensor)
        last_tensor = KL.Lambda(lambda x: tf.cast(tf.concat(x, axis=-1), 'float32'))([input_image, last_tensor])
        net = keras.Model(inputs=net.inputs, outputs=last_tensor)

        # build 2nd network
        net = unet(nb_features=24,
                   input_shape=[None, None, None, 1],
                   nb_levels=5,
                   conv_size=3,
                   nb_labels=n_lab,
                   feat_mult=2,
                   activation='elu',
                   nb_conv_per_level=2,
                   batch_norm=-1,
                   input_model=net,
                   name='unet2')
        net.load_weights(model_file, by_name=True)

    else:
        # build UNet
        net = unet(nb_features=24,
                   input_shape=[None, None, None, 1],
                   nb_levels=5,
                   conv_size=3,
                   nb_labels=n_lab,
                   feat_mult=2,
                   nb_conv_per_level=2,
                   batch_norm=-1)
        net.load_weights(model_file, by_name=True)

        # smooth posteriors
        last_tensor = net.output
        last_tensor._keras_shape = tuple(last_tensor.get_shape().as_list())
        last_tensor = GaussianBlur(sigma=0.5)(last_tensor)
        net = keras.Model(inputs=net.inputs, outputs=last_tensor)

    return net


<<<<<<< HEAD
def postprocess(post_patch, shape, pad_idx, crop_idx, segmentation_labels, lr_indices, aff,
=======
def postprocess(post_patch, pad_shape, im_shape, crop, segmentation_labels, left_right_indices, aff,
>>>>>>> 4c4bdc7d
                topology_classes, post_patch_flip):

    # get posteriors
    post_patch = np.squeeze(post_patch)
    if post_patch_flip is not None:
        post_patch_flip = np.squeeze(post_patch_flip)
        post_patch_flip = flip_volume(post_patch_flip, direction='rl', aff=np.eye(4), return_copy=False)
        post_patch_flip[..., lr_indices.flatten()] = post_patch_flip[..., lr_indices[::-1].flatten()]
        post_patch = 0.5 * (post_patch + post_patch_flip)

    # keep biggest connected component
    tmp_post_patch = post_patch[..., 1:]
    post_patch_mask = np.sum(tmp_post_patch, axis=-1) > 0.25
    post_patch_mask = get_largest_connected_component(post_patch_mask)
    post_patch_mask = np.stack([post_patch_mask]*tmp_post_patch.shape[-1], axis=-1)
    tmp_post_patch = mask_volume(tmp_post_patch, mask=post_patch_mask, return_copy=False)
    post_patch[..., 1:] = tmp_post_patch

    # reset posteriors to zero outside the largest connected component of each topological class
    if post_patch_flip is not None:
        post_patch_mask = post_patch > 0.25
        for topology_class in np.unique(topology_classes)[1:]:
            tmp_topology_indices = np.where(topology_classes == topology_class)[0]
            tmp_mask = np.any(post_patch_mask[..., tmp_topology_indices], axis=-1)
            tmp_mask = get_largest_connected_component(tmp_mask)
            for idx in tmp_topology_indices:
                post_patch[..., idx] *= tmp_mask
    else:
        post_patch_mask = post_patch > 0.2
        post_patch[..., 1:] *= post_patch_mask[..., 1:]

    # renormalise posteriors and get hard segmentation
    post_patch /= np.sum(post_patch, axis=-1)[..., np.newaxis]
    seg_patch = post_patch.argmax(-1)

    # paste patches back to matrix of original image size
<<<<<<< HEAD
    seg_patch = crop_volume_with_idx(seg_patch, pad_idx, n_dims=3, return_copy=False)
    post_patch = crop_volume_with_idx(post_patch, pad_idx, n_dims=3, return_copy=False)
    if crop_idx is not None:
        # we need to go through this because of the posteriors of the background, otherwise pad_volume would work
        seg = np.zeros(shape=shape, dtype='int32')
        posteriors = np.zeros(shape=[*shape, segmentation_labels.shape[0]])
        posteriors[..., 0] = np.ones(shape)  # place background around patch
        seg[crop_idx[0]:crop_idx[3], crop_idx[1]:crop_idx[4], crop_idx[2]:crop_idx[5]] = seg_patch
        posteriors[crop_idx[0]:crop_idx[3], crop_idx[1]:crop_idx[4], crop_idx[2]:crop_idx[5], :] = post_patch
    else:
        seg = seg_patch
        posteriors = post_patch
    seg = segmentation_labels[seg.astype('int')].astype('int')
=======
    seg = np.zeros(shape=pad_shape, dtype='int32')
    posteriors = np.zeros(shape=[*pad_shape, segmentation_labels.shape[0]])
    posteriors[..., 0] = np.ones(pad_shape)  # place background around patch
    seg[crop[0]:crop[3], crop[1]:crop[4], crop[2]:crop[5]] = seg_patch
    posteriors[crop[0]:crop[3], crop[1]:crop[4], crop[2]:crop[5], :] = post_patch
    seg = segmentation_labels[seg.astype('int')].astype('int')

    if im_shape != pad_shape:
        bounds = [int((p-i)/2) for (p, i) in zip(pad_shape, im_shape)]
        bounds += [p + i for (p, i) in zip(bounds, im_shape)]
        seg = crop_volume_with_idx(seg, bounds)
        posteriors = crop_volume_with_idx(posteriors, bounds, n_dims=3)
>>>>>>> 4c4bdc7d

    # align prediction back to first orientation
    seg = align_volume_to_ref(seg, aff=np.eye(4), aff_ref=aff, n_dims=3, return_copy=False)
    posteriors = align_volume_to_ref(posteriors, np.eye(4), aff_ref=aff, n_dims=3, return_copy=False)

    return seg, posteriors


# ================================================================================================
#                       Neurite Utilities - See github.com/adalca/neurite
# ================================================================================================


def unet(nb_features,
         input_shape,
         nb_levels,
         conv_size,
         nb_labels,
         name='unet',
         prefix=None,
         feat_mult=1,
         pool_size=2,
         padding='same',
         dilation_rate_mult=1,
         activation='elu',
         skip_n_concatenations=0,
         use_residuals=False,
         final_pred_activation='softmax',
         nb_conv_per_level=1,
         layer_nb_feats=None,
         conv_dropout=0,
         batch_norm=None,
         input_model=None):
    """
    Unet-style keras model with an overdose of parametrization. Copied with permission
    from github.com/adalca/neurite.
    """

    # naming
    model_name = name
    if prefix is None:
        prefix = model_name

    # volume size data
    ndims = len(input_shape) - 1
    if isinstance(pool_size, int):
        pool_size = (pool_size,) * ndims

    # get encoding model
    enc_model = conv_enc(nb_features,
                         input_shape,
                         nb_levels,
                         conv_size,
                         name=model_name,
                         prefix=prefix,
                         feat_mult=feat_mult,
                         pool_size=pool_size,
                         padding=padding,
                         dilation_rate_mult=dilation_rate_mult,
                         activation=activation,
                         use_residuals=use_residuals,
                         nb_conv_per_level=nb_conv_per_level,
                         layer_nb_feats=layer_nb_feats,
                         conv_dropout=conv_dropout,
                         batch_norm=batch_norm,
                         input_model=input_model)

    # get decoder
    # use_skip_connections=True makes it a u-net
    lnf = layer_nb_feats[(nb_levels * nb_conv_per_level):] if layer_nb_feats is not None else None
    dec_model = conv_dec(nb_features,
                         None,
                         nb_levels,
                         conv_size,
                         nb_labels,
                         name=model_name,
                         prefix=prefix,
                         feat_mult=feat_mult,
                         pool_size=pool_size,
                         use_skip_connections=True,
                         skip_n_concatenations=skip_n_concatenations,
                         padding=padding,
                         dilation_rate_mult=dilation_rate_mult,
                         activation=activation,
                         use_residuals=use_residuals,
                         final_pred_activation=final_pred_activation,
                         nb_conv_per_level=nb_conv_per_level,
                         batch_norm=batch_norm,
                         layer_nb_feats=lnf,
                         conv_dropout=conv_dropout,
                         input_model=enc_model)
    final_model = dec_model

    return final_model


def conv_enc(nb_features,
             input_shape,
             nb_levels,
             conv_size,
             name=None,
             prefix=None,
             feat_mult=1,
             pool_size=2,
             dilation_rate_mult=1,
             padding='same',
             activation='elu',
             layer_nb_feats=None,
             use_residuals=False,
             nb_conv_per_level=2,
             conv_dropout=0,
             batch_norm=None,
             input_model=None):
    """
    Fully Convolutional Encoder. Copied with permission from github.com/adalca/neurite.
    """

    # naming
    model_name = name
    if prefix is None:
        prefix = model_name

    # first layer: input
    name = '%s_input' % prefix
    if input_model is None:
        input_tensor = keras.layers.Input(shape=input_shape, name=name)
        last_tensor = input_tensor
    else:
        input_tensor = input_model.inputs
        last_tensor = input_model.outputs
        if isinstance(last_tensor, list):
            last_tensor = last_tensor[0]

    # volume size data
    ndims = len(input_shape) - 1
    if isinstance(pool_size, int):
        pool_size = (pool_size,) * ndims

    # prepare layers
    convL = getattr(keras.layers, 'Conv%dD' % ndims)
    conv_kwargs = {'padding': padding, 'activation': activation, 'data_format': 'channels_last'}
    maxpool = getattr(keras.layers, 'MaxPooling%dD' % ndims)

    # down arm:
    # add nb_levels of conv + ReLu + conv + ReLu. Pool after each of first nb_levels - 1 layers
    lfidx = 0  # level feature index
    for level in range(nb_levels):
        lvl_first_tensor = last_tensor
        nb_lvl_feats = np.round(nb_features * feat_mult ** level).astype(int)
        conv_kwargs['dilation_rate'] = dilation_rate_mult ** level

        for conv in range(nb_conv_per_level):  # does several conv per level, max pooling applied at the end
            if layer_nb_feats is not None:  # None or List of all the feature numbers
                nb_lvl_feats = layer_nb_feats[lfidx]
                lfidx += 1

            name = '%s_conv_downarm_%d_%d' % (prefix, level, conv)
            if conv < (nb_conv_per_level - 1) or (not use_residuals):
                last_tensor = convL(nb_lvl_feats, conv_size, **conv_kwargs, name=name)(last_tensor)
            else:  # no activation
                last_tensor = convL(nb_lvl_feats, conv_size, padding=padding, name=name)(last_tensor)

            if conv_dropout > 0:
                # conv dropout along feature space only
                name = '%s_dropout_downarm_%d_%d' % (prefix, level, conv)
                noise_shape = [None, *[1] * ndims, nb_lvl_feats]
                last_tensor = keras.layers.Dropout(conv_dropout, noise_shape=noise_shape, name=name)(last_tensor)

        if use_residuals:
            convarm_layer = last_tensor

            # the "add" layer is the original input
            # However, it may not have the right number of features to be added
            nb_feats_in = lvl_first_tensor.get_shape()[-1]
            nb_feats_out = convarm_layer.get_shape()[-1]
            add_layer = lvl_first_tensor
            if nb_feats_in > 1 and nb_feats_out > 1 and (nb_feats_in != nb_feats_out):
                name = '%s_expand_down_merge_%d' % (prefix, level)
                last_tensor = convL(nb_lvl_feats, conv_size, **conv_kwargs, name=name)(lvl_first_tensor)
                add_layer = last_tensor

                if conv_dropout > 0:
                    name = '%s_dropout_down_merge_%d_%d' % (prefix, level, conv)
                    noise_shape = [None, *[1] * ndims, nb_lvl_feats]

            name = '%s_res_down_merge_%d' % (prefix, level)
            last_tensor = keras.layers.add([add_layer, convarm_layer], name=name)

            name = '%s_res_down_merge_act_%d' % (prefix, level)
            last_tensor = keras.layers.Activation(activation, name=name)(last_tensor)

        if batch_norm is not None:
            name = '%s_bn_down_%d' % (prefix, level)
            last_tensor = keras.layers.BatchNormalization(axis=batch_norm, name=name)(last_tensor)

        # max pool if we're not at the last level
        if level < (nb_levels - 1):
            name = '%s_maxpool_%d' % (prefix, level)
            last_tensor = maxpool(pool_size=pool_size, name=name, padding=padding)(last_tensor)

    # create the model and return
    model = keras.Model(inputs=input_tensor, outputs=[last_tensor], name=model_name)
    return model


def conv_dec(nb_features,
             input_shape,
             nb_levels,
             conv_size,
             nb_labels,
             name=None,
             prefix=None,
             feat_mult=1,
             pool_size=2,
             use_skip_connections=False,
             skip_n_concatenations=0,
             padding='same',
             dilation_rate_mult=1,
             activation='elu',
             use_residuals=False,
             final_pred_activation='softmax',
             nb_conv_per_level=2,
             layer_nb_feats=None,
             batch_norm=None,
             conv_dropout=0,
             input_model=None):
    """
    Fully Convolutional Decoder. Copied with permission from github.com/adalca/neurite.

    Parameters:
        ...
        use_skip_connections (bool): if true, turns an Enc-Dec to a U-Net.
            If true, input_tensor and tensors are required.
            It assumes a particular naming of layers. conv_enc...
    """

    # naming
    model_name = name
    if prefix is None:
        prefix = model_name

    # if using skip connections, make sure need to use them.
    if use_skip_connections:
        assert input_model is not None, "is using skip connections, tensors dictionary is required"

    # first layer: input
    input_name = '%s_input' % prefix
    if input_model is None:
        input_tensor = keras.layers.Input(shape=input_shape, name=input_name)
        last_tensor = input_tensor
    else:
        input_tensor = input_model.input
        last_tensor = input_model.output
        input_shape = last_tensor.shape.as_list()[1:]

    # vol size info
    ndims = len(input_shape) - 1
    if isinstance(pool_size, int):
        if ndims > 1:
            pool_size = (pool_size,) * ndims

    # prepare layers
    convL = getattr(keras.layers, 'Conv%dD' % ndims)
    conv_kwargs = {'padding': padding, 'activation': activation}
    upsample = getattr(keras.layers, 'UpSampling%dD' % ndims)

    # up arm:
    # nb_levels - 1 layers of Deconvolution3D
    #    (approx via up + conv + ReLu) + merge + conv + ReLu + conv + ReLu
    lfidx = 0
    for level in range(nb_levels - 1):
        nb_lvl_feats = np.round(nb_features * feat_mult ** (nb_levels - 2 - level)).astype(int)
        conv_kwargs['dilation_rate'] = dilation_rate_mult ** (nb_levels - 2 - level)

        # upsample matching the max pooling layers size
        name = '%s_up_%d' % (prefix, nb_levels + level)
        last_tensor = upsample(size=pool_size, name=name)(last_tensor)
        up_tensor = last_tensor

        # merge layers combining previous layer
        if use_skip_connections & (level < (nb_levels - skip_n_concatenations - 1)):
            conv_name = '%s_conv_downarm_%d_%d' % (prefix, nb_levels - 2 - level, nb_conv_per_level - 1)
            cat_tensor = input_model.get_layer(conv_name).output
            name = '%s_merge_%d' % (prefix, nb_levels + level)
            last_tensor = keras.layers.concatenate([cat_tensor, last_tensor], axis=ndims + 1, name=name)

        # convolution layers
        for conv in range(nb_conv_per_level):
            if layer_nb_feats is not None:
                nb_lvl_feats = layer_nb_feats[lfidx]
                lfidx += 1

            name = '%s_conv_uparm_%d_%d' % (prefix, nb_levels + level, conv)
            if conv < (nb_conv_per_level - 1) or (not use_residuals):
                last_tensor = convL(nb_lvl_feats, conv_size, **conv_kwargs, name=name)(last_tensor)
            else:
                last_tensor = convL(nb_lvl_feats, conv_size, padding=padding, name=name)(last_tensor)

            if conv_dropout > 0:
                name = '%s_dropout_uparm_%d_%d' % (prefix, level, conv)
                noise_shape = [None, *[1] * ndims, nb_lvl_feats]
                last_tensor = keras.layers.Dropout(conv_dropout, noise_shape=noise_shape, name=name)(last_tensor)

        # residual block
        if use_residuals:

            # the "add" layer is the original input
            # However, it may not have the right number of features to be added
            add_layer = up_tensor
            nb_feats_in = add_layer.get_shape()[-1]
            nb_feats_out = last_tensor.get_shape()[-1]
            if nb_feats_in > 1 and nb_feats_out > 1 and (nb_feats_in != nb_feats_out):
                name = '%s_expand_up_merge_%d' % (prefix, level)
                add_layer = convL(nb_lvl_feats, conv_size, **conv_kwargs, name=name)(add_layer)

                if conv_dropout > 0:
                    name = '%s_dropout_up_merge_%d_%d' % (prefix, level, conv)
                    noise_shape = [None, *[1] * ndims, nb_lvl_feats]
                    last_tensor = keras.layers.Dropout(conv_dropout, noise_shape=noise_shape, name=name)(last_tensor)

            name = '%s_res_up_merge_%d' % (prefix, level)
            last_tensor = keras.layers.add([last_tensor, add_layer], name=name)

            name = '%s_res_up_merge_act_%d' % (prefix, level)
            last_tensor = keras.layers.Activation(activation, name=name)(last_tensor)

        if batch_norm is not None:
            name = '%s_bn_up_%d' % (prefix, level)
            last_tensor = keras.layers.BatchNormalization(axis=batch_norm, name=name)(last_tensor)

    # Compute likelyhood prediction (no activation yet)
    name = '%s_likelihood' % prefix
    last_tensor = convL(nb_labels, 1, activation=None, name=name)(last_tensor)
    like_tensor = last_tensor

    # output prediction layer
    # we use a softmax to compute P(L_x|I) where x is each location
    if final_pred_activation == 'softmax':
        name = '%s_prediction' % prefix
        softmax_lambda_fcn = lambda x: keras.activations.softmax(x, axis=ndims + 1)
        pred_tensor = keras.layers.Lambda(softmax_lambda_fcn, name=name)(last_tensor)

    # otherwise create a layer that does nothing.
    else:
        name = '%s_prediction' % prefix
        pred_tensor = keras.layers.Activation('linear', name=name)(like_tensor)

    # create the model and retun
    model = keras.Model(inputs=input_tensor, outputs=pred_tensor, name=model_name)
    return model


# ================================================================================================
#                                        Lab2Im Utilities
# ================================================================================================


# ---------------------------------------------- loading/saving functions ----------------------------------------------


def load_volume(path_volume, im_only=True, squeeze=True, dtype=None, aff_ref=None):
    """
    Load volume file.
    :param path_volume: path of the volume to load. Can either be a nii, nii.gz, mgz, or npz format.
    If npz format, 1) the variable name is assumed to be 'vol_data',
    2) the volume is associated with a identity affine matrix and blank header.
    :param im_only: (optional) if False, the function also returns the affine matrix and header of the volume.
    :param squeeze: (optional) whether to squeeze the volume when loading.
    :param dtype: (optional) if not None, convert the loaded volume to this numpy dtype.
    :param aff_ref: (optional) If not None, the loaded volume is aligned to this affine matrix.
    The returned affine matrix is also given in this new space. Must be a numpy array of dimension 4x4.
    :return: the volume, with corresponding affine matrix and header if im_only is False.
    """
    assert path_volume.endswith(('.nii', '.nii.gz', '.mgz', '.npz')), 'Unknown data file: %s' % path_volume

    if path_volume.endswith(('.nii', '.nii.gz', '.mgz')):
        x = nib.load(path_volume)
        if squeeze:
            volume = np.squeeze(x.get_data())
        else:
            volume = x.get_data()
        aff = x.affine
        header = x.header
    else:  # npz
        volume = np.load(path_volume)['vol_data']
        if squeeze:
            volume = np.squeeze(volume)
        aff = np.eye(4)
        header = nib.Nifti1Header()
    if dtype is not None:
        if 'int' in dtype:
            volume = np.round(volume)
        volume = volume.astype(dtype=dtype)

    # align image to reference affine matrix
    if aff_ref is not None:
        n_dims, _ = get_dims(list(volume.shape), max_channels=10)
        volume, aff = align_volume_to_ref(volume, aff, aff_ref=aff_ref, return_aff=True, n_dims=n_dims)

    if im_only:
        return volume
    else:
        return volume, aff, header


def save_volume(volume, aff, header, path, res=None, dtype=None, n_dims=3):
    """
    Save a volume.
    :param volume: volume to save
    :param aff: affine matrix of the volume to save. If aff is None, the volume is saved with an identity affine matrix.
    aff can also be set to 'FS', in which case the volume is saved with the affine matrix of FreeSurfer outputs.
    :param header: header of the volume to save. If None, the volume is saved with a blank header.
    :param path: path where to save the volume.
    :param res: (optional) update the resolution in the header before saving the volume.
    :param dtype: (optional) numpy dtype for the saved volume.
    :param n_dims: (optional) number of dimensions, to avoid confusion in multi-channel case. Default is None, where
    n_dims is automatically inferred.
    """

    mkdir(os.path.dirname(path))
    if '.npz' in path:
        np.savez_compressed(path, vol_data=volume)
    else:
        if header is None:
            header = nib.Nifti1Header()
        if isinstance(aff, str):
            if aff == 'FS':
                aff = np.array([[-1, 0, 0, 0], [0, 0, 1, 0], [0, -1, 0, 0], [0, 0, 0, 1]])
        elif aff is None:
            aff = np.eye(4)
        nifty = nib.Nifti1Image(volume, aff, header)
        if dtype is not None:
            if 'int' in dtype:
                volume = np.round(volume)
            volume = volume.astype(dtype=dtype)
            nifty.set_data_dtype(dtype)
        if res is not None:
            if n_dims is None:
                n_dims, _ = get_dims(volume.shape)
            res = reformat_to_list(res, length=n_dims, dtype=None)
            nifty.header.set_zooms(res)
        nib.save(nifty, path)


def get_volume_info(path_volume, return_volume=False, aff_ref=None, max_channels=10):
    """
    Gather information about a volume: shape, affine matrix, number of dimensions and channels, header, and resolution.
    :param path_volume: path of the volume to get information form.
    :param return_volume: (optional) whether to return the volume along with the information.
    :param aff_ref: (optional) If not None, the loaded volume is aligned to this affine matrix.
    All info relative to the volume is then given in this new space. Must be a numpy array of dimension 4x4.
    :return: volume (if return_volume is true), and corresponding info. If aff_ref is not None, the returned aff is
    the original one, i.e. the affine of the image before being aligned to aff_ref.
    """
    # read image
    im, aff, header = load_volume(path_volume, im_only=False)

    # understand if image is multichannel
    im_shape = list(im.shape)
    n_dims, n_channels = get_dims(im_shape, max_channels=max_channels)
    im_shape = im_shape[:n_dims]

    # get labels res
    if '.nii' in path_volume:
        data_res = np.array(header['pixdim'][1:n_dims + 1])
    elif '.mgz' in path_volume:
        data_res = np.array(header['delta'])  # mgz image
    else:
        data_res = np.array([1.0] * n_dims)

    # align to given affine matrix
    if aff_ref is not None:
        ras_axes = get_ras_axes(aff, n_dims=n_dims)
        ras_axes_ref = get_ras_axes(aff_ref, n_dims=n_dims)
        im = align_volume_to_ref(im, aff, aff_ref=aff_ref, n_dims=n_dims)
        im_shape = np.array(im_shape)
        data_res = np.array(data_res)
        im_shape[ras_axes_ref] = im_shape[ras_axes]
        data_res[ras_axes_ref] = data_res[ras_axes]
        im_shape = im_shape.tolist()

    # return info
    if return_volume:
        return im, im_shape, aff, n_dims, n_channels, header, data_res
    else:
        return im_shape, aff, n_dims, n_channels, header, data_res


def get_list_labels(label_list=None, labels_dir=None, save_label_list=None, FS_sort=False):
    """This function reads or computes a list of all label values used in a set of label maps.
    It can also sort all labels according to FreeSurfer lut.
    :param label_list: (optional) already computed label_list. Can be a sequence, a 1d numpy array, or the path to
    a numpy 1d array.
    :param labels_dir: (optional) if path_label_list is None, the label list is computed by reading all the label maps
    in the given folder. Can also be the path to a single label map.
    :param save_label_list: (optional) path where to save the label list.
    :param FS_sort: (optional) whether to sort label values according to the FreeSurfer classification.
    If true, the label values will be ordered as follows: neutral labels first (i.e. non-sided), left-side labels,
    and right-side labels. If FS_sort is True, this function also returns the number of neutral labels in label_list.
    :return: the label list (numpy 1d array), and the number of neutral (i.e. non-sided) labels if FS_sort is True.
    If one side of the brain is not represented at all in label_list, all labels are considered as neutral, and
    n_neutral_labels = len(label_list).
    """

    # load label list if previously computed
    if label_list is not None:
        label_list = np.array(reformat_to_list(label_list, load_as_numpy=True, dtype='int'))

    # compute label list from all label files
    elif labels_dir is not None:
        print('Compiling list of unique labels')
        # go through all labels files and compute unique list of labels
        labels_paths = list_images_in_folder(labels_dir)
        label_list = np.empty(0)
        loop_info = LoopInfo(len(labels_paths), 10, 'processing', print_time=True)
        for lab_idx, path in enumerate(labels_paths):
            loop_info.update(lab_idx)
            y = load_volume(path, dtype='int32')
            y_unique = np.unique(y)
            label_list = np.unique(np.concatenate((label_list, y_unique))).astype('int')

    else:
        raise Exception('either label_list, path_label_list or labels_dir should be provided')

    # sort labels in neutral/left/right according to FS labels
    n_neutral_labels = 0
    if FS_sort:
        neutral_FS_labels = [0, 14, 15, 16, 21, 22, 23, 24, 72, 77, 80, 85, 100, 101, 102, 103, 104, 105, 106, 107, 108,
                             109, 165, 200, 201, 202, 203, 204, 205, 206, 207, 208, 209, 210,
                             251, 252, 253, 254, 255, 258, 259, 260, 331, 332, 333, 334, 335, 336, 337, 338, 339, 340,
                             502, 506, 507, 508, 509, 511, 512, 514, 515, 516, 517, 530,
                             531, 532, 533, 534, 535, 536, 537]
        neutral = list()
        left = list()
        right = list()
        for la in label_list:
            if la in neutral_FS_labels:
                if la not in neutral:
                    neutral.append(la)
            elif (0 < la < 14) | (16 < la < 21) | (24 < la < 40) | (135 < la < 138) | (20100 < la < 20110):
                if la not in left:
                    left.append(la)
            elif (39 < la < 72) | (162 < la < 165) | (20000 < la < 20010):
                if la not in right:
                    right.append(la)
            else:
                raise Exception('label {} not in our current FS classification, '
                                'please update get_list_labels in utils.py'.format(la))
        label_list = np.concatenate([sorted(neutral), sorted(left), sorted(right)])
        if ((len(left) > 0) & (len(right) > 0)) | ((len(left) == 0) & (len(right) == 0)):
            n_neutral_labels = len(neutral)
        else:
            n_neutral_labels = len(label_list)

    # save labels if specified
    if save_label_list is not None:
        np.save(save_label_list, np.int32(label_list))

    if FS_sort:
        return np.int32(label_list), n_neutral_labels
    else:
        return np.int32(label_list), None


def load_array_if_path(var, load_as_numpy=True):
    """If var is a string and load_as_numpy is True, this function loads the array writen at the path indicated by var.
    Otherwise it simply returns var as it is."""
    if (isinstance(var, str)) & load_as_numpy:
        assert os.path.isfile(var), 'No such path: %s' % var
        var = np.load(var)
    return var


# ----------------------------------------------- reformatting functions -----------------------------------------------


def reformat_to_list(var, length=None, load_as_numpy=False, dtype=None):
    """This function takes a variable and reformat it into a list of desired
    length and type (int, float, bool, str).
    If variable is a string, and load_as_numpy is True, it will be loaded as a numpy array.
    If variable is None, this funtion returns None.
    :param var: a str, int, float, list, tuple, or numpy array
    :param length: (optional) if var is a single item, it will be replicated to a list of this length
    :param load_as_numpy: (optional) whether var is the path to a numpy array
    :param dtype: (optional) convert all item to this type. Can be 'int', 'float', 'bool', or 'str'
    :return: reformated list
    """

    # convert to list
    if var is None:
        return None
    var = load_array_if_path(var, load_as_numpy=load_as_numpy)
    if isinstance(var, (int, float, np.int, np.int32, np.int64, np.float, np.float32, np.float64)):
        var = [var]
    elif isinstance(var, tuple):
        var = list(var)
    elif isinstance(var, np.ndarray):
        if var.shape == (1,):
            var = [var[0]]
        else:
            var = np.squeeze(var).tolist()
    elif isinstance(var, str):
        var = [var]
    elif isinstance(var, bool):
        var = [var]
    if isinstance(var, list):
        if length is not None:
            if len(var) == 1:
                var = var * length
            elif len(var) != length:
                raise ValueError('if var is a list/tuple/numpy array, it should be of length 1 or {0}, '
                                 'had {1}'.format(length, var))
    else:
        raise TypeError('var should be an int, float, tuple, list, numpy array, or path to numpy array')

    # convert items type
    if dtype is not None:
        if dtype == 'int':
            var = [int(v) for v in var]
        elif dtype == 'float':
            var = [float(v) for v in var]
        elif dtype == 'bool':
            var = [bool(v) for v in var]
        elif dtype == 'str':
            var = [str(v) for v in var]
        else:
            raise ValueError("dtype should be 'str', 'float', 'int', or 'bool'; had {}".format(dtype))
    return var


# ----------------------------------------------- path-related functions -----------------------------------------------


def list_images_in_folder(path_dir, include_single_image=True, check_if_empty=True):
    """List all files with extension nii, nii.gz, mgz, or npz whithin a folder."""
    basename = os.path.basename(path_dir)
    if include_single_image & \
            (('.nii.gz' in basename) | ('.nii' in basename) | ('.mgz' in basename) | ('.npz' in basename)):
        assert os.path.isfile(path_dir), 'file %s does not exist' % path_dir
        list_images = [path_dir]
    else:
        if os.path.isdir(path_dir):
            list_images = sorted(glob.glob(os.path.join(path_dir, '*nii.gz')) +
                                 glob.glob(os.path.join(path_dir, '*nii')) +
                                 glob.glob(os.path.join(path_dir, '*.mgz')) +
                                 glob.glob(os.path.join(path_dir, '*.npz')))
        else:
            raise Exception('Folder does not exist: %s' % path_dir)
        if check_if_empty:
            assert len(list_images) > 0, 'no .nii, .nii.gz, .mgz or .npz image could be found in %s' % path_dir
    return list_images


def mkdir(path_dir):
    """Recursively creates the current dir as well as its parent folders if they do not already exist."""
    if path_dir[-1] == '/':
        path_dir = path_dir[:-1]
    if not os.path.isdir(path_dir):
        list_dir_to_create = [path_dir]
        while not os.path.isdir(os.path.dirname(list_dir_to_create[-1])):
            list_dir_to_create.append(os.path.dirname(list_dir_to_create[-1]))
        for dir_to_create in reversed(list_dir_to_create):
            os.mkdir(dir_to_create)


# ---------------------------------------------- shape-related functions -----------------------------------------------


def get_dims(shape, max_channels=10):
    """Get the number of dimensions and channels from the shape of an array.
    The number of dimensions is assumed to be the length of the shape, as long as the shape of the last dimension is
    inferior or equal to max_channels (default 3).
    :param shape: shape of an array. Can be a sequence or a 1d numpy array.
    :param max_channels: maximum possible number of channels.
    :return: the number of dimensions and channels associated with the provided shape.
    example 1: get_dims([150, 150, 150], max_channels=10) = (3, 1)
    example 2: get_dims([150, 150, 150, 3], max_channels=10) = (3, 3)
    example 3: get_dims([150, 150, 150, 15], max_channels=10) = (4, 1), because 5>3"""
    if shape[-1] <= max_channels:
        n_dims = len(shape) - 1
        n_channels = shape[-1]
    else:
        n_dims = len(shape)
        n_channels = 1
    return n_dims, n_channels


def add_axis(x, axis=0):
    """Add axis to a numpy array.
    :param axis: index of the new axis to add. Can also be a list of indices to add several axes at the same time."""
    axis = reformat_to_list(axis)
    for ax in axis:
        x = np.expand_dims(x, axis=ax)
    return x


# --------------------------------------------------- miscellaneous ----------------------------------------------------


def infer(x):
    ''' Try to parse input to float. If it fails, tries boolean, and otherwise keep it as string '''
    try:
        x = float(x)
    except ValueError:
        if x == 'False':
            x = False
        elif x == 'True':
            x = True
        elif not isinstance(x, str):
            raise TypeError('input should be an int/float/boolean/str, had {}'.format(type(x)))
    return x


class LoopInfo:
    """
    Class to print the current iteration in a for loop, and optionally the estimated remaining time.
    Instantiate just before the loop, and call the update method at the start of the loop.
    The printed text has the following format:
    processing i/total    remaining time: hh:mm:ss
    """

    def __init__(self, n_iterations, spacing=10, text='processing', print_time=False):
        """
        :param n_iterations: total number of iterations of the for loop.
        :param spacing: frequency at which the update info will be printed on screen.
        :param text: text to print. Default is processing.
        :param print_time: whether to print the estimated remaining time. Default is False.
        """

        # loop parameters
        self.n_iterations = n_iterations
        self.spacing = spacing

        # text parameters
        self.text = text
        self.print_time = print_time
        self.print_previous_time = False
        self.align = len(str(self.n_iterations)) * 2 + 1 + 3

        # timing parameters
        self.iteration_durations = np.zeros((n_iterations,))
        self.start = time.time()
        self.previous = time.time()

    def update(self, idx):

        # time iteration
        now = time.time()
        self.iteration_durations[idx] = now - self.previous
        self.previous = now

        # print text
        if idx == 0:
            print(self.text + ' 1/{}'.format(self.n_iterations))
        elif idx % self.spacing == self.spacing - 1:
            iteration = str(idx + 1) + '/' + str(self.n_iterations)
            if self.print_time:
                # estimate remaining time
                max_duration = np.max(self.iteration_durations)
                average_duration = np.mean(self.iteration_durations[self.iteration_durations > .01 * max_duration])
                remaining_time = int(average_duration * (self.n_iterations - idx))
                # print total remaining time only if it is greater than 1s or if it was previously printed
                if (remaining_time > 1) | self.print_previous_time:
                    eta = str(timedelta(seconds=remaining_time))
                    print(self.text + ' {:<{x}} remaining time: {}'.format(iteration, eta, x=self.align))
                    self.print_previous_time = True
                else:
                    print(self.text + ' {}'.format(iteration))
            else:
                print(self.text + ' {}'.format(iteration))


def find_closest_number_divisible_by_m(n, m, answer_type='lower'):
    """Return the closest integer to n that is divisible by m. answer_type can either be 'closer', 'lower' (only returns
    values lower than n), or 'higher (only returns values higher than m)."""
    if n % m == 0:
        return n
    else:
        q = int(n / m)
        lower = q * m
        higher = (q + 1) * m
        if answer_type == 'lower':
            return lower
        elif answer_type == 'higher':
            return higher
        elif answer_type == 'closer':
            return lower if (n - lower) < (higher - n) else higher
        else:
            raise Exception('answer_type should be lower, higher, or closer, had : %s' % answer_type)


def build_binary_structure(connectivity, n_dims, shape=None):
    """Return a dilation/erosion element with provided connectivity"""
    if shape is None:
        shape = [connectivity * 2 + 1] * n_dims
    else:
        shape = reformat_to_list(shape, length=n_dims)
    dist = np.ones(shape)
    center = tuple([tuple([int(s / 2)]) for s in shape])
    dist[center] = 0
    dist = distance_transform_edt(dist)
    struct = (dist <= connectivity) * 1
    return struct


# ---------------------------------------------------- edit volume -----------------------------------------------------

def mask_volume(volume, mask=None, threshold=0.1, dilate=0, erode=0, fill_holes=False, masking_value=0,
                return_mask=False, return_copy=True):
    """Mask a volume, either with a given mask, or by keeping only the values above a threshold.
    :param volume: a numpy array, possibly with several channels
    :param mask: (optional) a numpy array to mask volume with.
    Mask doesn't have to be a 0/1 array, all strictly positive values of mask are considered for masking volume.
    Mask should have the same size as volume. If volume has several channels, mask can either be uni- or multi-channel.
     In the first case, the same mask is applied to all channels.
    :param threshold: (optional) If mask is None, masking is performed by keeping thresholding the input.
    :param dilate: (optional) number of voxels by which to dilate the provided or computed mask.
    :param erode: (optional) number of voxels by which to erode the provided or computed mask.
    :param fill_holes: (optional) whether to fill the holes in the provided or computed mask.
    :param masking_value: (optional) masking value
    :param return_mask: (optional) whether to return the applied mask
    :return: the masked volume, and the applied mask if return_mask is True.
    """

    # get info
    new_volume = volume.copy() if return_copy else volume
    vol_shape = list(new_volume.shape)
    n_dims, n_channels = get_dims(vol_shape)

    # get mask and erode/dilate it
    if mask is None:
        mask = new_volume >= threshold
    else:
        assert list(mask.shape[:n_dims]) == vol_shape[:n_dims], 'mask should have shape {0}, or {1}, had {2}'.format(
            vol_shape[:n_dims], vol_shape[:n_dims] + [n_channels], list(mask.shape))
        mask = mask > 0
    if dilate > 0:
        dilate_struct = build_binary_structure(dilate, n_dims)
        mask_to_apply = binary_dilation(mask, dilate_struct)
    else:
        mask_to_apply = mask
    if erode > 0:
        erode_struct = build_binary_structure(erode, n_dims)
        mask_to_apply = binary_erosion(mask_to_apply, erode_struct)
    if fill_holes:
        mask_to_apply = binary_fill_holes(mask_to_apply)

    # replace values outside of mask by padding_char
    if mask_to_apply.shape == new_volume.shape:
        new_volume[np.logical_not(mask_to_apply)] = masking_value
    else:
        new_volume[np.stack([np.logical_not(mask_to_apply)] * n_channels, axis=-1)] = masking_value

    if return_mask:
        return new_volume, mask_to_apply
    else:
        return new_volume


def rescale_volume(volume, new_min=0, new_max=255, min_percentile=2, max_percentile=98, use_positive_only=False):
    """This function linearly rescales a volume between new_min and new_max.
    :param volume: a numpy array
    :param new_min: (optional) minimum value for the rescaled image.
    :param new_max: (optional) maximum value for the rescaled image.
    :param min_percentile: (optional) percentile for estimating robust minimum of volume (float in [0,...100]),
    where 0 = np.min
    :param max_percentile: (optional) percentile for estimating robust maximum of volume (float in [0,...100]),
    where 100 = np.max
    :param use_positive_only: (optional) whether to use only positive values when estimating the min and max percentile
    :return: rescaled volume
    """

    # select only positive intensities
    new_volume = volume.copy()
    intensities = new_volume[new_volume > 0] if use_positive_only else new_volume.flatten()

    # define min and max intensities in original image for normalisation
    robust_min = np.min(intensities) if min_percentile == 0 else np.percentile(intensities, min_percentile)
    robust_max = np.max(intensities) if max_percentile == 100 else np.percentile(intensities, max_percentile)

    # trim values outside range
    new_volume = np.clip(new_volume, robust_min, robust_max)

    # rescale image
    if robust_min != robust_max:
        return new_min + (new_volume - robust_min) / (robust_max - robust_min) * (new_max - new_min)
    else:  # avoid dividing by zero
        return np.zeros_like(new_volume)


def crop_volume(volume, cropping_margin=None, cropping_shape=None, aff=None, return_crop_idx=False, mode='center'):
    """Crop volume by a given margin, or to a given shape.
    :param volume: 2d or 3d numpy array (possibly with multiple channels)
    :param cropping_margin: (optional) margin by which to crop the volume. The cropping margin is applied on both sides.
    Can be an int, sequence or 1d numpy array of size n_dims. Should be given if cropping_shape is None.
    :param cropping_shape: (optional) shape to which the volume will be cropped. Can be an int, sequence or 1d numpy
    array of size n_dims. Should be given if cropping_margin is None.
    :param aff: (optional) affine matrix of the input volume.
    If not None, this function also returns an updated version of the affine matrix for the cropped volume.
    :param return_crop_idx: (optional) whether to return the cropping indices used to crop the given volume.
    :param mode: (optional) if cropping_shape is not None, whether to extract the centre of the image (mode='center'),
    or to randomly crop the volume to the provided shape (mode='random'). Default is 'center'.
    :return: cropped volume, corresponding affine matrix if aff is not None, and cropping indices if return_crop_idx is
    True (in that order).
    """

    assert (cropping_margin is not None) | (cropping_shape is not None), \
        'cropping_margin or cropping_shape should be provided'
    assert not ((cropping_margin is not None) & (cropping_shape is not None)), \
        'only one of cropping_margin or cropping_shape should be provided'

    # get info
    new_volume = volume.copy()
    vol_shape = new_volume.shape
    n_dims, _ = get_dims(vol_shape)

    # find cropping indices
    if cropping_margin is not None:
        cropping_margin = reformat_to_list(cropping_margin, length=n_dims)
        do_cropping = np.array(vol_shape[:n_dims]) > 2 * np.array(cropping_margin)
        min_crop_idx = [cropping_margin[i] if do_cropping[i] else 0 for i in range(n_dims)]
        max_crop_idx = [vol_shape[i] - cropping_margin[i] if do_cropping[i] else vol_shape[i] for i in range(n_dims)]
    else:
        cropping_shape = reformat_to_list(cropping_shape, length=n_dims)
        if mode == 'center':
            min_crop_idx = np.maximum([int((vol_shape[i] - cropping_shape[i]) / 2) for i in range(n_dims)], 0)
            max_crop_idx = np.minimum([min_crop_idx[i] + cropping_shape[i] for i in range(n_dims)],
                                      np.array(vol_shape)[:n_dims])
        elif mode == 'random':
            crop_max_val = np.maximum(np.array([vol_shape[i] - cropping_shape[i] for i in range(n_dims)]), 0)
            min_crop_idx = np.random.randint(0, high=crop_max_val + 1)
            max_crop_idx = np.minimum(min_crop_idx + np.array(cropping_shape), np.array(vol_shape)[:n_dims])
        else:
            raise ValueError('mode should be either "center" or "random", had %s' % mode)
    crop_idx = np.concatenate([np.array(min_crop_idx), np.array(max_crop_idx)])

    # crop volume
    if n_dims == 2:
        new_volume = new_volume[crop_idx[0]: crop_idx[2], crop_idx[1]: crop_idx[3], ...]
    elif n_dims == 3:
        new_volume = new_volume[crop_idx[0]: crop_idx[3], crop_idx[1]: crop_idx[4], crop_idx[2]: crop_idx[5], ...]

    # sort outputs
    output = [new_volume]
    if aff is not None:
        aff[0:3, -1] = aff[0:3, -1] + aff[:3, :3] @ np.array(min_crop_idx)
        output.append(aff)
    if return_crop_idx:
        output.append(crop_idx)
    return output[0] if len(output) == 1 else tuple(output)


def crop_volume_with_idx(volume, crop_idx, aff=None, n_dims=None, return_copy=True):
    """Crop a volume with given indices.
    :param volume: a 2d or 3d numpy array
    :param crop_idx: croppping indices, in the order [lower_bound_dim_1, ..., upper_bound_dim_1, ...].
    Can be a list or a 1d numpy array.
    :param aff: (optional) if aff is specified, this function returns an updated affine matrix of the volume after
    cropping.
    :param n_dims: (optional) number of dimensions (excluding channels) of the volume. If not provided, n_dims will be
    inferred from the input volume.
    :return: the cropped volume, and the updated affine matrix if aff is not None.
    """

    # get info
    new_volume = volume.copy() if return_copy else volume
    n_dims = int(np.array(crop_idx).shape[0] / 2) if n_dims is None else n_dims

    # crop image
    if n_dims == 2:
        new_volume = new_volume[crop_idx[0]:crop_idx[2], crop_idx[1]:crop_idx[3], ...]
    elif n_dims == 3:
        new_volume = new_volume[crop_idx[0]:crop_idx[3], crop_idx[1]:crop_idx[4], crop_idx[2]:crop_idx[5], ...]
    else:
        raise Exception('cannot crop volumes with more than 3 dimensions')

    if aff is not None:
        aff[0:3, -1] = aff[0:3, -1] + aff[:3, :3] @ crop_idx[:3]
        return new_volume, aff
    else:
        return new_volume


def pad_volume(volume, padding_shape, padding_value=0, aff=None, return_pad_idx=False):
    """Pad volume to a given shape
    :param volume: volume to be padded
    :param padding_shape: shape to pad volume to. Can be a number, a sequence or a 1d numpy array.
    :param padding_value: (optional) value used for padding
    :param aff: (optional) affine matrix of the volume
    :return: padded volume, and updated affine matrix if aff is not None.
    """

    # get info
    new_volume = volume.copy()
    vol_shape = new_volume.shape
    n_dims, n_channels = get_dims(vol_shape)
    padding_shape = reformat_to_list(padding_shape, length=n_dims, dtype='int')

    # check if need to pad
    if np.any(np.array(padding_shape, dtype='int32') > np.array(vol_shape[:n_dims], dtype='int32')):

        # get padding margins
        min_margins = np.maximum(np.int32(np.floor((np.array(padding_shape) - np.array(vol_shape)[:n_dims]) / 2)), 0)
        max_margins = np.maximum(np.int32(np.ceil((np.array(padding_shape) - np.array(vol_shape)[:n_dims]) / 2)), 0)
        pad_idx = np.concatenate([min_margins, min_margins + np.array(vol_shape[:n_dims])])
        pad_margins = tuple([(min_margins[i], max_margins[i]) for i in range(n_dims)])
        if n_channels > 1:
            pad_margins = tuple(list(pad_margins) + [(0, 0)])

        # pad volume
        new_volume = np.pad(new_volume, pad_margins, mode='constant', constant_values=padding_value)

        if aff is not None:
            if n_dims == 2:
                min_margins = np.append(min_margins, 0)
            aff[:-1, -1] = aff[:-1, -1] - aff[:-1, :-1] @ min_margins

    else:
        pad_idx = np.concatenate([np.array([0] * n_dims), np.array(vol_shape[:n_dims])])

    # sort outputs
    output = [new_volume]
    if aff is not None:
        output.append(aff)
    if return_pad_idx:
        output.append(pad_idx)
    return output[0] if len(output) == 1 else tuple(output)


def flip_volume(volume, axis=None, direction=None, aff=None, return_copy=True):
    """Flip volume along a specified axis.
    If unknown, this axis can be inferred from an affine matrix with a specified anatomical direction.
    :param volume: a numpy array
    :param axis: (optional) axis along which to flip the volume. Can either be an int or a tuple.
    :param direction: (optional) if axis is None, the volume can be flipped along an anatomical direction:
    'rl' (right/left), 'ap' anterior/posterior), 'si' (superior/inferior).
    :param aff: (optional) please provide an affine matrix if direction is not None
    :return: flipped volume
    """

    new_volume = volume.copy() if return_copy else volume
    assert (axis is not None) | ((aff is not None) & (direction is not None)), \
        'please provide either axis, or an affine matrix with a direction'

    # get flipping axis from aff if axis not provided
    if (axis is None) & (aff is not None):
        volume_axes = get_ras_axes(aff)
        if direction == 'rl':
            axis = volume_axes[0]
        elif direction == 'ap':
            axis = volume_axes[1]
        elif direction == 'si':
            axis = volume_axes[2]
        else:
            raise ValueError("direction should be 'rl', 'ap', or 'si', had %s" % direction)

    # flip volume
    return np.flip(new_volume, axis=axis)


def resample_volume(volume, aff, new_vox_size, interpolation='linear'):
    """This function resizes the voxels of a volume to a new provided size, while adjusting the header to keep the RAS
    :param volume: a numpy array
    :param aff: affine matrix of the volume
    :param new_vox_size: new voxel size (3 - element numpy vector) in mm
    :return: new volume and affine matrix
    """

    pixdim = np.sqrt(np.sum(aff * aff, axis=0))[:-1]
    new_vox_size = np.array(new_vox_size)
    factor = pixdim / new_vox_size
    sigmas = 0.25 / factor
    sigmas[factor > 1] = 0  # don't blur if upsampling

    volume_filt = gaussian_filter(volume, sigmas)

    # volume2 = zoom(volume_filt, factor, order=1, mode='reflect', prefilter=False)
    x = np.arange(0, volume_filt.shape[0])
    y = np.arange(0, volume_filt.shape[1])
    z = np.arange(0, volume_filt.shape[2])

    my_interpolating_function = RegularGridInterpolator((x, y, z), volume_filt, method=interpolation)

    start = - (factor - 1) / (2 * factor)
    step = 1.0 / factor
    stop = start + step * np.ceil(volume_filt.shape * factor)

    xi = np.arange(start=start[0], stop=stop[0], step=step[0])
    yi = np.arange(start=start[1], stop=stop[1], step=step[1])
    zi = np.arange(start=start[2], stop=stop[2], step=step[2])
    xi[xi < 0] = 0
    yi[yi < 0] = 0
    zi[zi < 0] = 0
    xi[xi > (volume_filt.shape[0] - 1)] = volume_filt.shape[0] - 1
    yi[yi > (volume_filt.shape[1] - 1)] = volume_filt.shape[1] - 1
    zi[zi > (volume_filt.shape[2] - 1)] = volume_filt.shape[2] - 1

    xig, yig, zig = np.meshgrid(xi, yi, zi, indexing='ij', sparse=True)
    volume2 = my_interpolating_function((xig, yig, zig))

    aff2 = aff.copy()
    for c in range(3):
        aff2[:-1, c] = aff2[:-1, c] / factor[c]
    aff2[:-1, -1] = aff2[:-1, -1] - np.matmul(aff2[:-1, :-1], 0.5 * (factor - 1))

    return volume2, aff2


def get_ras_axes(aff, n_dims=3):
    """This function finds the RAS axes corresponding to each dimension of a volume, based on its affine matrix.
    :param aff: affine matrix Can be a 2d numpy array of size n_dims*n_dims, n_dims+1*n_dims+1, or n_dims*n_dims+1.
    :param n_dims: number of dimensions (excluding channels) of the volume corresponding to the provided affine matrix.
    :return: two numpy 1d arrays of lengtn n_dims, one with the axes corresponding to RAS orientations,
    and one with their corresponding direction.
    """
    aff_inverted = np.linalg.inv(aff)
    img_ras_axes = np.argmax(np.absolute(aff_inverted[0:n_dims, 0:n_dims]), axis=0)
    for i in range(n_dims):
        if i not in img_ras_axes:
            unique, counts = np.unique(img_ras_axes, return_counts=True)
            incorrect_value = unique[np.argmax(counts)]
            img_ras_axes[np.where(img_ras_axes == incorrect_value)[0][-1]] = i

    return img_ras_axes


def align_volume_to_ref(volume, aff, aff_ref=None, return_aff=False, n_dims=None, return_copy=True):
    """This function aligns a volume to a reference orientation (axis and direction) specified by an affine matrix.
    :param volume: a numpy array
    :param aff: affine matrix of the floating volume
    :param aff_ref: (optional) affine matrix of the target orientation. Default is identity matrix.
    :param return_aff: (optional) whether to return the affine matrix of the aligned volume
    :param n_dims: (optional) number of dimensions (excluding channels) of the volume. If not provided, n_dims will be
    inferred from the input volume.
    :return: aligned volume, with corresponding affine matrix if return_aff is True.
    """

    # work on copy
    new_volume = volume.copy() if return_copy else volume
    aff_flo = aff.copy()

    # default value for aff_ref
    if aff_ref is None:
        aff_ref = np.eye(4)

    # extract ras axes
    if n_dims is None:
        n_dims, _ = get_dims(new_volume.shape)
    ras_axes_ref = get_ras_axes(aff_ref, n_dims=n_dims)
    ras_axes_flo = get_ras_axes(aff_flo, n_dims=n_dims)

    # align axes
    aff_flo[:, ras_axes_ref] = aff_flo[:, ras_axes_flo]
    for i in range(n_dims):
        if ras_axes_flo[i] != ras_axes_ref[i]:
            new_volume = np.swapaxes(new_volume, ras_axes_flo[i], ras_axes_ref[i])
            swapped_axis_idx = np.where(ras_axes_flo == ras_axes_ref[i])
            ras_axes_flo[swapped_axis_idx], ras_axes_flo[i] = ras_axes_flo[i], ras_axes_flo[swapped_axis_idx]

    # align directions
    dot_products = np.sum(aff_flo[:3, :3] * aff_ref[:3, :3], axis=0)
    for i in range(n_dims):
        if dot_products[i] < 0:
            new_volume = np.flip(new_volume, axis=i)
            aff_flo[:, i] = - aff_flo[:, i]
            aff_flo[:3, 3] = aff_flo[:3, 3] - aff_flo[:3, i] * (new_volume.shape[i] - 1)

    if return_aff:
        return new_volume, aff_flo
    else:
        return new_volume


# --------------------------------------------------- edit label map ---------------------------------------------------


def get_largest_connected_component(mask, structure=None):
    """Function to get the largest connected component for a given input.
    :param mask: a 2d or 3d label map of boolean type.
    :param structure: numpy array defining the connectivity.
    """
    components, n_components = scipy_label(mask, structure)
    return components == np.argmax(np.bincount(components.flat)[1:]) + 1 if n_components > 0 else mask.copy()


# ---------------------------------------------------- keras layers- ---------------------------------------------------


class GaussianBlur(keras.layers.Layer):
    """Applies gaussian blur to an input image."""

    def __init__(self, sigma, random_blur_range=None, use_mask=False, **kwargs):
        self.sigma = reformat_to_list(sigma)
        assert np.all(np.array(self.sigma) >= 0), 'sigma should be superior or equal to 0'
        self.use_mask = use_mask

        self.n_dims = None
        self.n_channels = None
        self.blur_range = random_blur_range
        self.stride = None
        self.separable = None
        self.kernels = None
        self.convnd = None
        super(GaussianBlur, self).__init__(**kwargs)

    def get_config(self):
        config = super().get_config()
        config["sigma"] = self.sigma
        config["random_blur_range"] = self.blur_range
        config["use_mask"] = self.use_mask
        return config

    def build(self, input_shape):

        # get shapes
        if self.use_mask:
            assert len(input_shape) == 2, 'please provide a mask as second layer input when use_mask=True'
            self.n_dims = len(input_shape[0]) - 2
            self.n_channels = input_shape[0][-1]
        else:
            self.n_dims = len(input_shape) - 2
            self.n_channels = input_shape[-1]

        # prepare blurring kernel
        self.stride = [1]*(self.n_dims+2)
        self.sigma = reformat_to_list(self.sigma, length=self.n_dims)
        self.separable = np.linalg.norm(np.array(self.sigma)) > 5
        if self.blur_range is None:  # fixed kernels
            self.kernels = gaussian_kernel(self.sigma, separable=self.separable)
        else:
            self.kernels = None

        # prepare convolution
        self.convnd = getattr(tf.nn, 'conv%dd' % self.n_dims)

        self.built = True
        super(GaussianBlur, self).build(input_shape)

    def call(self, inputs, **kwargs):

        if self.use_mask:
            image = inputs[0]
            mask = tf.cast(inputs[1], 'bool')
        else:
            image = inputs
            mask = None

        # redefine the kernels at each new step when blur_range is activated
        if self.blur_range is not None:
            self.kernels = gaussian_kernel(self.sigma, blur_range=self.blur_range, separable=self.separable)

        if self.separable:
            for k in self.kernels:
                if k is not None:
                    image = tf.concat([self.convnd(tf.expand_dims(image[..., n], -1), k, self.stride, 'SAME')
                                       for n in range(self.n_channels)], -1)
                    if self.use_mask:
                        maskb = tf.cast(mask, 'float32')
                        maskb = tf.concat([self.convnd(tf.expand_dims(maskb[..., n], -1), k, self.stride, 'SAME')
                                           for n in range(self.n_channels)], -1)
                        image = image / (maskb + keras.backend.epsilon())
                        image = tf.where(mask, image, tf.zeros_like(image))
        else:
            if any(self.sigma):
                image = tf.concat([self.convnd(tf.expand_dims(image[..., n], -1), self.kernels, self.stride, 'SAME')
                                   for n in range(self.n_channels)], -1)
                if self.use_mask:
                    maskb = tf.cast(mask, 'float32')
                    maskb = tf.concat([self.convnd(tf.expand_dims(maskb[..., n], -1), self.kernels, self.stride, 'SAME')
                                       for n in range(self.n_channels)], -1)
                    image = image / (maskb + keras.backend.epsilon())
                    image = tf.where(mask, image, tf.zeros_like(image))

        return image


# ---------------------------------------------------- edit tensors ----------------------------------------------------


def gaussian_kernel(sigma, max_sigma=None, blur_range=None, separable=True):
    """Build gaussian kernels of the specified standard deviation. The outputs are given as tensorflow tensors.
    :param sigma: standard deviation of the tensors. Can be given as a list/numpy array or as tensors. In each case,
    sigma must have the same length as the number of dimensions of the volume that will be blurred with the output
    tensors (e.g. sigma must have 3 values for 3D volumes).
    :param max_sigma:
    :param blur_range:
    :param separable:
    :return:
    """
    # convert sigma into a tensor
    if not tf.is_tensor(sigma):
        sigma_tens = tf.convert_to_tensor(reformat_to_list(sigma), dtype='float32')
    else:
        assert max_sigma is not None, 'max_sigma must be provided when sigma is given as a tensor'
        sigma_tens = sigma
    shape = sigma_tens.get_shape().as_list()

    # get n_dims and batchsize
    if shape[0] is not None:
        n_dims = shape[0]
        batchsize = None
    else:
        n_dims = shape[1]
        batchsize = tf.split(tf.shape(sigma_tens), [1, -1])[0]

    # reformat max_sigma
    if max_sigma is not None:  # dynamic blurring
        max_sigma = np.array(reformat_to_list(max_sigma, length=n_dims))
    else:  # sigma is fixed
        max_sigma = np.array(reformat_to_list(sigma, length=n_dims))

    # randomise the burring std dev and/or split it between dimensions
    if blur_range is not None:
        if blur_range != 1:
            sigma_tens = sigma_tens * tf.random.uniform(tf.shape(sigma_tens), minval=1 / blur_range, maxval=blur_range)

    # get size of blurring kernels
    windowsize = np.int32(np.ceil(2.5 * max_sigma) / 2) * 2 + 1

    if separable:

        split_sigma = tf.split(sigma_tens, [1] * n_dims, axis=-1)

        kernels = list()
        comb = np.array(list(combinations(list(range(n_dims)), n_dims - 1))[::-1])
        for (i, wsize) in enumerate(windowsize):

            if wsize > 1:

                # build meshgrid and replicate it along batch dim if dynamic blurring
                locations = tf.cast(tf.range(0, wsize), 'float32') - (wsize - 1) / 2
                if batchsize is not None:
                    locations = tf.tile(tf.expand_dims(locations, axis=0),
                                        tf.concat([batchsize, tf.ones(tf.shape(tf.shape(locations)), dtype='int32')],
                                                  axis=0))
                    comb[i] += 1

                # compute gaussians
                exp_term = -keras.backend.square(locations) / (2 * split_sigma[i] ** 2)
                g = tf.exp(exp_term - tf.math.log(np.sqrt(2 * np.pi) * split_sigma[i]))
                g = g / tf.reduce_sum(g)

                for axis in comb[i]:
                    g = tf.expand_dims(g, axis=axis)
                kernels.append(tf.expand_dims(tf.expand_dims(g, -1), -1))

            else:
                kernels.append(None)

    else:

        # build meshgrid
        mesh = [tf.cast(f, 'float32') for f in volshape_to_meshgrid(windowsize, indexing='ij')]
        diff = tf.stack([mesh[f] - (windowsize[f] - 1) / 2 for f in range(len(windowsize))], axis=-1)

        # replicate meshgrid to batch size and reshape sigma_tens
        if batchsize is not None:
            diff = tf.tile(tf.expand_dims(diff, axis=0),
                           tf.concat([batchsize, tf.ones(tf.shape(tf.shape(diff)), dtype='int32')], axis=0))
            for i in range(n_dims):
                sigma_tens = tf.expand_dims(sigma_tens, axis=1)
        else:
            for i in range(n_dims):
                sigma_tens = tf.expand_dims(sigma_tens, axis=0)

        # compute gaussians
        sigma_is_0 = tf.equal(sigma_tens, 0)
        exp_term = -keras.backend.square(diff) / (2 * tf.where(sigma_is_0, tf.ones_like(sigma_tens), sigma_tens)**2)
        norms = exp_term - tf.math.log(tf.where(sigma_is_0, tf.ones_like(sigma_tens), np.sqrt(2 * np.pi) * sigma_tens))
        kernels = keras.backend.sum(norms, -1)
        kernels = tf.exp(kernels)
        kernels /= tf.reduce_sum(kernels)
        kernels = tf.expand_dims(tf.expand_dims(kernels, -1), -1)

    return kernels


def volshape_to_meshgrid(volshape, **kwargs):
    """
    compute Tensor meshgrid from a volume size
    """

    isint = [float(d).is_integer() for d in volshape]
    if not all(isint):
        raise ValueError("volshape needs to be a list of integers")

    linvec = [tf.range(0, d) for d in volshape]
    return meshgrid(*linvec, **kwargs)


def meshgrid(*args, **kwargs):
    """
    meshgrid code that builds on (copies) tensorflow's meshgrid but dramatically
    """

    indexing = kwargs.pop("indexing", "xy")
    if kwargs:
        key = list(kwargs.keys())[0]
        raise TypeError("'{}' is an invalid keyword argument "
                        "for this function".format(key))

    if indexing not in ("xy", "ij"):
        raise ValueError("indexing parameter must be either 'xy' or 'ij'")

    # with ops.name_scope(name, "meshgrid", args) as name:
    ndim = len(args)
    s0 = (1,) * ndim

    # Prepare reshape by inserting dimensions with size 1 where needed
    output = []
    for i, x in enumerate(args):
        output.append(tf.reshape(tf.stack(x), (s0[:i] + (-1,) + s0[i + 1::])))
    # Create parameters for broadcasting each tensor to the full size
    shapes = [tf.size(x) for x in args]
    sz = [x.get_shape().as_list()[0] for x in args]

    # output_dtype = tf.convert_to_tensor(args[0]).dtype.base_dtype
    if indexing == "xy" and ndim > 1:
        output[0] = tf.reshape(output[0], (1, -1) + (1,) * (ndim - 2))
        output[1] = tf.reshape(output[1], (-1, 1) + (1,) * (ndim - 2))
        shapes[0], shapes[1] = shapes[1], shapes[0]
        sz[0], sz[1] = sz[1], sz[0]

    # This is the part of the implementation from tf that is slow.
    # We replace it below to get a ~6x speedup (essentially using tile instead of * tf.ones())
    # mult_fact = tf.ones(shapes, output_dtype)
    # return [x * mult_fact for x in output]
    for i in range(len(output)):
        stack_sz = [*sz[:i], 1, *sz[(i + 1):]]
        if indexing == 'xy' and ndim > 1 and i < 2:
            stack_sz[0], stack_sz[1] = stack_sz[1], stack_sz[0]
        output[i] = tf.tile(output[i], tf.stack(stack_sz))
    return output


# execute script
if __name__ == '__main__':
    main()<|MERGE_RESOLUTION|>--- conflicted
+++ resolved
@@ -67,17 +67,10 @@
 
     # locate model weights
     if not fs.fshome():
-<<<<<<< HEAD
         path_model = group_labels = segmentation_labels = segmentation_label_names = topology_classes = None
         fs.fatal('FREESURFER_HOME is not set. Please source freesurfer.')
     else:
         group_labels = os.path.join(fs.fshome(), 'models', 'synthseg_group_labels.npy')
-=======
-        path_model = segmentation_labels = segmentation_names_list = topology_classes = None
-        fs.fatal('FREESURFER_HOME is not set. Please source freesurfer.')
-    else:
-        path_model = os.path.join(fs.fshome(), 'models', 'synthseg_1.0.h5')
->>>>>>> 4c4bdc7d
         segmentation_labels = os.path.join(fs.fshome(), 'models', 'synthseg_segmentation_labels.npy')
         segmentation_label_names = os.path.join(fs.fshome(), 'models', 'synthseg_segmentation_names.npy')
         topology_classes = os.path.join(fs.fshome(), 'models', 'synthseg_topological_classes.npy')
@@ -91,14 +84,10 @@
         path_images=args.i,
         path_segmentations=args.o,
         path_model=path_model,
-<<<<<<< HEAD
         robust=args.robust,
         fast=args.fast,
         segmentation_labels=segmentation_labels,
         group_labels=group_labels,
-=======
-        segmentation_labels=segmentation_labels,
->>>>>>> 4c4bdc7d
         segmentation_label_names=segmentation_label_names,
         topology_classes=topology_classes,
         path_posteriors=args.post,
@@ -117,14 +106,10 @@
 def predict(path_images,
             path_segmentations,
             path_model,
-<<<<<<< HEAD
             robust,
             fast,
             segmentation_labels,
             group_labels,
-=======
-            segmentation_labels,
->>>>>>> 4c4bdc7d
             segmentation_label_names,
             topology_classes,
             path_posteriors=None,
@@ -152,10 +137,7 @@
 
     # get label list
     segmentation_labels, _ = get_list_labels(label_list=segmentation_labels)
-<<<<<<< HEAD
     group_labels, _ = get_list_labels(label_list=group_labels)
-=======
->>>>>>> 4c4bdc7d
     n_labels = len(segmentation_labels)
     n_neutral_labels = 18
 
@@ -181,27 +163,18 @@
         topology_classes = load_array_if_path(topology_classes, load_as_numpy=True)[indices]
 
     # prepare volume file if needed
-<<<<<<< HEAD
     if unique_vol_file & (path_volumes[0] is not None):
-=======
-    if path_volumes is not None:
->>>>>>> 4c4bdc7d
         if segmentation_label_names is not None:
             segmentation_label_names = load_array_if_path(segmentation_label_names)[indices]
             csv_header = [[''] + segmentation_label_names[1:].tolist()]
             csv_header += [[''] + [str(lab) for lab in segmentation_labels[1:]]]
         else:
             csv_header = [['subjects'] + [str(lab) for lab in segmentation_labels[1:]]]
-<<<<<<< HEAD
         with open(path_volumes[0], 'w') as csvFile:
-=======
-        with open(path_volumes, 'w') as csvFile:
->>>>>>> 4c4bdc7d
             writer = csv.writer(csvFile)
             writer.writerows(csv_header)
 
     # build network
-<<<<<<< HEAD
     net = build_model(path_model, n_labels, len(group_labels), robust)
 
     # set cropping/padding
@@ -210,9 +183,6 @@
         min_pad = crop
     else:
         min_pad = 160
-=======
-    net = build_model(path_model, len(segmentation_labels))
->>>>>>> 4c4bdc7d
 
     # perform segmentation
     loop_info = LoopInfo(len(path_images), 10, 'predicting', True)
@@ -242,11 +212,7 @@
 
         # postprocessing
         try:
-<<<<<<< HEAD
             seg, posteriors = postprocess(prediction_patch, shape, pad_idx, crop_idx, segmentation_labels, lr_indices,
-=======
-            seg, posteriors = postprocess(prediction_patch, pad_shape, shape, crop_idx, segmentation_labels, lr_indices,
->>>>>>> 4c4bdc7d
                                           aff, topology_classes, prediction_patch_flip)
         except Exception as e:
             print('\nthe following problem occured when postprocessing segmentation %s :' % path_segmentation)
@@ -633,11 +599,7 @@
     return net
 
 
-<<<<<<< HEAD
 def postprocess(post_patch, shape, pad_idx, crop_idx, segmentation_labels, lr_indices, aff,
-=======
-def postprocess(post_patch, pad_shape, im_shape, crop, segmentation_labels, left_right_indices, aff,
->>>>>>> 4c4bdc7d
                 topology_classes, post_patch_flip):
 
     # get posteriors
@@ -674,7 +636,6 @@
     seg_patch = post_patch.argmax(-1)
 
     # paste patches back to matrix of original image size
-<<<<<<< HEAD
     seg_patch = crop_volume_with_idx(seg_patch, pad_idx, n_dims=3, return_copy=False)
     post_patch = crop_volume_with_idx(post_patch, pad_idx, n_dims=3, return_copy=False)
     if crop_idx is not None:
@@ -688,20 +649,6 @@
         seg = seg_patch
         posteriors = post_patch
     seg = segmentation_labels[seg.astype('int')].astype('int')
-=======
-    seg = np.zeros(shape=pad_shape, dtype='int32')
-    posteriors = np.zeros(shape=[*pad_shape, segmentation_labels.shape[0]])
-    posteriors[..., 0] = np.ones(pad_shape)  # place background around patch
-    seg[crop[0]:crop[3], crop[1]:crop[4], crop[2]:crop[5]] = seg_patch
-    posteriors[crop[0]:crop[3], crop[1]:crop[4], crop[2]:crop[5], :] = post_patch
-    seg = segmentation_labels[seg.astype('int')].astype('int')
-
-    if im_shape != pad_shape:
-        bounds = [int((p-i)/2) for (p, i) in zip(pad_shape, im_shape)]
-        bounds += [p + i for (p, i) in zip(bounds, im_shape)]
-        seg = crop_volume_with_idx(seg, bounds)
-        posteriors = crop_volume_with_idx(posteriors, bounds, n_dims=3)
->>>>>>> 4c4bdc7d
 
     # align prediction back to first orientation
     seg = align_volume_to_ref(seg, aff=np.eye(4), aff_ref=aff, n_dims=3, return_copy=False)
