#!/usr/bin/env python

import os
import sys
import csv
import glob
import logging
import numpy as np
import nibabel as nib
import freesurfer as fs
from copy import deepcopy
from scipy.ndimage import label

# make sure tensorflow is installed in fspython
fs.utils.check_tensorflow()

import tensorflow as tf
from tensorflow import keras

# set tensorflow logging
tf.get_logger().setLevel(logging.ERROR)
logging.getLogger('tensorflow').disabled = True


# ================================================================================================
#                                         Main Entrypoint
# ================================================================================================


def main():

    # configure commandline
    parser = fs.utils.ArgumentParser()
    parser.add_argument("--i", help="Image(s) to segment. Can be a path to a single image or to a folder.")
    parser.add_argument("--o", help="Segmentation output. Must be the same type as input path (single file or folder).")
    parser.add_argument("--out_posteriors", help="Posteriors output. "
                                                 "Must be the same type as input path (single file or folder).")
    parser.add_argument("--out_volumes", help="Path of a csv file where the volumes of the hypothalamic subunits will "
                                              "be saved.")
    # FreeSurfer mode
    parser.add_argument("--s", nargs='*',
                        help="Name of one or several subjects in $SUBJECTS_DIR on which to run "
                             "mri_segment_hypothalamic_subunits, "
                             "assuming recon-all has been run on the specified subjects. "
                             "The output segmentations will automatically be saved in each subject's mri folder. "
                             "If no argument is given, mri_segment_hypothalamic_subunits will run on all the subjects "
                             "in $SUBJECTS_DIR.")
    parser.add_argument("--sd", help="override current $SUBJECTS_DIR")
<<<<<<< HEAD
    ########################################################################################################
    # We would like to keep this flag secret if you don't mind. I'm not sure how to call argparse.SUPPRESS #
    ########################################################################################################
    parser.add_argument("--model", help=fs.utils.SUPPRESS)
=======
    parser.add_argument("--model", help=fs.utils.parser.argparse.SUPPRESS)
>>>>>>> 78b71686
    parser.add_argument("--threads", help="Number of cores to be used. Default uses all cores.")

    # check for no arguments
    if len(sys.argv) < 2:
        parser.print_help()
        sys.exit(1)

    # parse commandline
    args = parser.parse_args()

    # locate model weights
    if args.model:
        model = args.model
    elif not fs.fshome():
        model = None
        fs.fatal('FREESURFER_HOME is not set. Please source freesurfer.')
    else:
        model = os.path.join(fs.fshome(), 'average', 'hypothalamic_subunits_model.h5')

    # run prediction
    predict(
        path_images=args.i,
        path_segmentations=args.o,
        path_model=model,
        path_posteriors=args.out_posteriors,
        path_volumes=args.out_volumes,
        name_subjects=args.s,
        path_subjects_dir=args.sd,
        threads=args.threads
    )


# ================================================================================================
#                                 Prediction and Processing Utilities
# ================================================================================================


def predict(path_images=None,
            path_segmentations=None,
            path_model='../data/model.h5',
            path_posteriors=None,
            path_volumes=None,
            name_subjects=None,
            path_subjects_dir=None,
            threads=None):
    '''
    Prediction pipeline.
    '''

    assert path_model, "A model file is necessary"

    # prepare output filepaths
    images_to_segment, path_segmentations, path_posteriors, path_volumes = prepare_output_files(path_images,
                                                                                                path_segmentations,
                                                                                                path_posteriors,
                                                                                                path_volumes,
                                                                                                name_subjects,
                                                                                                path_subjects_dir)

    # get label and classes lists
    label_list = np.concatenate([np.zeros(1, dtype='int32'), np.arange(801, 811)])

    # prepare volume files if needed
    csv_header = None
    if path_volumes is not None:
        csv_header = [['subject'] + [str(lab) for lab in label_list[1:]] + ['whole_left'] + ['whole_right']]
        if len(path_volumes) == 1:
            with open(path_volumes[0], 'w') as csvFile:
                writer = csv.writer(csvFile)
                writer.writerows(csv_header)
            csvFile.close()

    if threads is not None:
        sess = tf.Session(config=tf.ConfigProto(intra_op_parallelism_threads=threads,
                                                inter_op_parallelism_threads=threads))
    else:
        sess = tf.Session()
    with sess:

        # perform segmentation
        net = None
        previous_model_input_shape = None
        for idx, (path_image, path_segmentation, path_posterior) in enumerate(zip(images_to_segment,
                                                                                  path_segmentations,
                                                                                  path_posteriors)):
            print_loop_info(idx, len(images_to_segment), 10)

            # preprocess image and get information
            try:
                image, aff, h, im_res, n_channels, n_dims, shape, cropping, crop_idx = preprocess_image(path_image)
                model_input_shape = list(image.shape[1:])
            except Exception as e:
                print('\nthe following problem occured when preprocessing image %s :' % path_image)
                print(e)
                print('resuming program execution\n')
                continue

            # prepare net for first image or if input's size has changed
            if (idx == 0) | (previous_model_input_shape != model_input_shape):

                # check for image size compatibility
                if (idx != 0) & (previous_model_input_shape != model_input_shape):
                    print('image of different shape as previous ones, redefining network')
                previous_model_input_shape = model_input_shape
                net = build_model(path_model, model_input_shape, len(label_list))

            # predict posteriors
            try:
                prediction_patch = net.predict(image)
            except Exception as e:
                print('\nthe following problem occured when predicting segmentation of image %s :' % path_image)
                print(e)
                print('\nresuming program execution')
                continue

            # get posteriors and segmentation
            try:
                seg, posteriors = postprocess(prediction_patch, cropping, shape, crop_idx, n_dims, label_list, aff)
            except Exception as e:
                print('\nthe following problem occured when postprocessing segmentation %s :' % path_segmentation)
                print(e)
                print('\nresuming program execution')
                continue

            # compute volumes
            try:
                if path_volumes is not None:
                    volumes = np.sum(posteriors[..., 1:], axis=tuple(range(0, len(posteriors.shape) - 1)))
                    volumes = np.around(volumes * np.prod(im_res), 3)
                    row = [os.path.basename(path_image).replace('.nii.gz', '')] + [str(vol) for vol in volumes]
                    row += [np.sum(volumes[:int(len(volumes) / 2)]), np.sum(volumes[int(len(volumes) / 2):])]

                    # append new volumes to existing volume file
                    if len(path_volumes) == 1:
                        with open(path_volumes[0], 'a') as csvFile:
                            writer = csv.writer(csvFile)
                            writer.writerow(row)
                        csvFile.close()
                    # create new volume file if each subject has its own subdirectory
                    else:
                        with open(path_volumes[idx], 'w') as csvFile:
                            writer = csv.writer(csvFile)
                            writer.writerows(csv_header)
                            writer.writerow(row)
                        csvFile.close()
            except Exception as e:
                print('\nthe following problem occured when computing the volumes of segmentation %s :' % path_segmentation)
                print(e)
                print('\nresuming program execution')
                continue

            # write results to disk
            try:
                if path_segmentation is not None:
                    save_volume(seg.astype('int'), aff, h, path_segmentation)
                if path_posterior is not None:
                    if n_channels > 1:
                        new_shape = list(posteriors.shape)
                        new_shape.insert(-1, 1)
                        new_shape = tuple(new_shape)
                        posteriors = np.reshape(posteriors, new_shape)
                    save_volume(posteriors.astype('float'), aff, h, path_posterior)
            except Exception as e:
                print('\nthe following problem occured when saving the results for image %s :' % path_image)
                print(e)
                print('\nresuming program execution')
                continue

    # print output info
    if (name_subjects is None) | (len(path_segmentation) == 1):
        print('\nsegmentation saved in: ' + os.path.dirname(path_segmentations[0]))
        if path_posteriors[0] is not None:
            print('posteriors saved in:   ' + os.path.dirname(path_posteriors[0]))
        if path_volumes is not None:
            print('volumes saved in:      ' + path_volumes[0])
    else:
        print('\nsegmentations, posteriors, and volumes saved in corresponding subject directories')

    print('\nIf you use this tool in a publication, please cite:')
    print('Automated segmentation of the hypothalamus and associated subunits in brain MRI')
    print('B. Billot, M. Bocchetta, E. Todd, A. V. Dalca, J. D. Rohrer, J. E. Iglesias')
    print('NeuroImage (in press)\n')


def prepare_output_files(path_images, out_seg, out_posteriors, out_volumes, name_subjects, subjects_dir):
    '''
    Prepare output files.
    '''

    # goes through all the possibilities of specifying inputs
    if path_images is not None:

        # check other inputs
        assert out_seg is not None, 'please specify an output file/folder (--o) when using flag --i'
        assert name_subjects is None, 'please choose between flags --i and --s, they cannot be used at the same time'
        if subjects_dir is not None:
            print('$SUBJECT_DIR not used when flags --i and --o are specified, ignoring value of flag --sd')

        # convert path to absolute paths
        path_images = os.path.abspath(path_images)
        if out_seg is not None:
            out_seg = os.path.abspath(out_seg)
        if out_posteriors is not None:
            out_posteriors = os.path.abspath(out_posteriors)
        if out_volumes is not None:
            out_volumes = os.path.abspath(out_volumes)

        # prepare input/output volumes
        if ('.nii.gz' not in path_images) & ('.nii' not in path_images) & ('.mgz' not in path_images) & \
                ('.npz' not in path_images):
            images_to_segment = list_images_in_folder(path_images)
            assert len(images_to_segment) > 0, "Could not find any training data"
            if out_seg:
                if not os.path.exists(out_seg):
                    os.mkdir(out_seg)
                out_seg = [os.path.join(out_seg, os.path.basename(image)).replace('.nii', '_seg.nii') for image in
                           images_to_segment]
                out_seg = [seg_path.replace('.mgz', '_seg.mgz') for seg_path in out_seg]
                out_seg = [seg_path.replace('.npz', '_seg.npz') for seg_path in out_seg]
            else:
                out_seg = [out_seg] * len(images_to_segment)
            if out_posteriors:
                if not os.path.exists(out_posteriors):
                    os.mkdir(out_posteriors)
                out_posteriors = [os.path.join(out_posteriors, os.path.basename(image)).replace('.nii',
                                  '_posteriors.nii') for image in images_to_segment]
                out_posteriors = [posteriors_path.replace('.mgz', '_posteriors.mgz')
                                  for posteriors_path in out_posteriors]
                out_posteriors = [posteriors_path.replace('.npz', '_posteriors.npz')
                                  for posteriors_path in out_posteriors]
            else:
                out_posteriors = [out_posteriors] * len(images_to_segment)

        else:
            assert os.path.exists(path_images), "Could not find image to segment"
            images_to_segment = [path_images]
            if out_seg is not None:
                if ('.nii.gz' not in out_seg) & ('.nii' not in out_seg) & ('.mgz' not in out_seg) & \
                        ('.npz' not in out_seg):
                    if not os.path.exists(out_seg):
                        os.mkdir(out_seg)
                    filename = os.path.basename(path_images).replace('.nii', '_seg.nii')
                    filename = filename.replace('mgz', '_seg.mgz')
                    filename = filename.replace('.npz', '_seg.npz')
                    out_seg = os.path.join(out_seg, filename)
                else:
                    if not os.path.exists(os.path.dirname(out_seg)):
                        os.mkdir(os.path.dirname(out_seg))
            out_seg = [out_seg]
            if out_posteriors is not None:
                if ('.nii.gz' not in out_posteriors) & ('.nii' not in out_posteriors) & \
                        ('.mgz' not in out_posteriors) & ('.npz' not in out_posteriors):
                    if not os.path.exists(out_posteriors):
                        os.mkdir(out_posteriors)
                    filename = os.path.basename(path_images).replace('.nii', '_posteriors.nii')
                    filename = filename.replace('mgz', '_posteriors.mgz')
                    filename = filename.replace('.npz', '_posteriors.npz')
                    out_posteriors = os.path.join(out_posteriors, filename)
                else:
                    if not os.path.exists(os.path.dirname(out_posteriors)):
                        os.mkdir(os.path.dirname(out_posteriors))
            out_posteriors = [out_posteriors]

        if out_volumes:
            if out_volumes[-4:] != '.csv':
                print('out_volumes provided without csv extension. Adding csv extension to output_volumes.')
                out_volumes += '.csv'
            if not os.path.exists(os.path.dirname(out_volumes)):
                os.mkdir(os.path.dirname(out_volumes))
            out_volumes = [out_volumes]

    # FS mode, run on either a subset of subjects, or on all subjects, with an option to override $SUBJECTS_DIR
    elif name_subjects is not None:

        # check whether addional flags have been provided
        if out_seg is not None:
            print('segmentations will be saved in specified subject directory, ignoring value provided in --o')
        if out_posteriors is not None:
            print('posteriors will be saved in specified subject directory, '
                  'ignoring value provided in --out_posteriors')
        if out_volumes is not None:
            print('volumes will be saved in specified subject directory, ignoring value provided in --out_volumes')

        # override SUBJECTS_DIR if necessary
        if subjects_dir is not None:
            subjects_dir = os.path.abspath(subjects_dir)
            assert os.path.isdir(subjects_dir), "Could not find " + subjects_dir
            os.environ['SUBJECTS_DIR'] = subjects_dir
        else:
            subjects_dir = os.environ['SUBJECTS_DIR']

        # list subjects in SUBJECTS_DIR if none were given
        if not name_subjects:
            name_subjects = list_subfolders(subjects_dir, whole_path=False)

        images_to_segment = list()
        out_seg = list()
        out_posteriors = list()
        out_volumes = list()
        for name in name_subjects:

            # check that provided subject dir
            subject_dir = os.path.join(subjects_dir, name)
            assert os.path.isdir(subject_dir), "Could not find subject dir " + subject_dir
            image_to_segment = os.path.join(subject_dir, 'mri', 'nu.mgz')

            # build paths if input image exists
            if os.path.isfile(image_to_segment):
                images_to_segment.append(image_to_segment)
                out_seg.append(os.path.join(subject_dir, 'mri', 'hypothalamic_subunits_seg.mgz'))
                out_posteriors.append(os.path.join(subject_dir, 'mri', 'hypothalamic_subunits_posteriors.mgz'))
                out_volumes.append(os.path.join(subject_dir, 'mri', 'hypothalamic_subunits_volumes.csv'))
            else:
                print('WARNING: no such file: ' + image_to_segment + ' ,continuing program execution without this file')

        # check that we have a least one valid image
        assert len(images_to_segment) > 0, "Could not find any image to segment"

    else:
<<<<<<< HEAD
        ##########################################
        # not sure whether I should use fs.fatal #
        ##########################################
=======
>>>>>>> 78b71686
        fs.fatal('please provide an input image/directory (--i), or a specific FreeSurfer subject directory (--s), '
                 'or the FreeSurfer $SUBJECT_DIR (--sd)')
        images_to_segment = None

    return images_to_segment, out_seg, out_posteriors, out_volumes


def preprocess_image(im_path):
    '''
    Input image pre-processing.
    '''

    # read image and corresponding info
    n_levels = 3
    im, shape, aff, n_dims, n_channels, header, im_res = get_volume_info(im_path,
                                                                               aff_ref=np.eye(4),
                                                                               return_volume=True)

    # check that patch_shape or im_shape are divisible by 2**n_levels
    if not all([size % (2**n_levels) == 0 for size in shape]):
        crop_shape = [min(find_closest_number_divisible_by_m(size, 2 ** n_levels), 232) for size in shape]
    else:
        if not all([size <= 232 for size in shape]):
            crop_shape = [min(size, 232) for size in shape]
        else:
            crop_shape = None

    # crop image if necessary
    if crop_shape is not None:
        crop_idx = np.round((shape - np.array(crop_shape)) / 2).astype('int')
        crop_idx = np.concatenate((crop_idx, crop_idx + crop_shape), axis=0)
        im = crop_volume_with_idx(im, crop_idx=crop_idx)
    else:
        crop_idx = None

    # normalise image
    m = np.min(im)
    M = np.max(im)
    if M == m:
        im = np.zeros(im.shape)
    else:
        im = (im - m) / (M - m)

    # add batch and channel axes
    if n_channels > 1:
        im = add_axis(im)
    else:
        im = add_axis(im, -2)

    return im, aff, header, im_res, n_channels, n_dims, shape, crop_shape, crop_idx


def build_model(model_file, input_shape, n_lab):
    '''
    Builds keras unet model.
    '''

    # build UNet
    batch_norm_dim = -1
    net = unet(nb_features=24,
                          input_shape=input_shape,
                          nb_levels=3,
                          conv_size=3,
                          nb_labels=n_lab,
                          name='unet',
                          prefix=None,
                          feat_mult=2,
                          pool_size=2,
                          padding='same',
                          dilation_rate_mult=1,
                          activation='elu',
                          use_residuals=False,
                          final_pred_activation='softmax',
                          nb_conv_per_level=2,
                          layer_nb_feats=None,
                          conv_dropout=0,
                          batch_norm=batch_norm_dim,
                          input_model=None)
    net.load_weights(model_file, by_name=True)

    return net


def postprocess(prediction, crop_shape, im_shape, crop, n_dims, labels, aff):
    '''
    Prediction post-processing.
    '''

    # get posteriors and segmentation
    post_patch = np.squeeze(prediction)
    seg_patch = post_patch.argmax(-1)

    # keep biggest connected component (use it with smoothing!)
    seg_left = deepcopy(seg_patch)
    seg_left[seg_left > 5] = 0
    components, n_components = label(seg_left, np.ones([n_dims]*n_dims))
    if n_components > 1:
        unique_components = np.unique(components)
        size = 0
        mask = None
        for comp in unique_components[1:]:
            tmp_mask = components == comp
            tmp_size = np.sum(tmp_mask)
            if tmp_size > size:
                size = tmp_size
                mask = tmp_mask
        seg_left[np.logical_not(mask)] = 0

    seg_right = deepcopy(seg_patch)
    seg_right[seg_right < 6] = 0
    components, n_components = label(seg_right, np.ones([n_dims]*n_dims))
    if n_components > 1:
        unique_components = np.unique(components)
        size = 0
        mask = None
        for comp in unique_components[1:]:
            tmp_mask = components == comp
            tmp_size = np.sum(tmp_mask)
            if tmp_size > size:
                size = tmp_size
                mask = tmp_mask
        seg_right[np.logical_not(mask)] = 0

    seg_patch = seg_left | seg_right

    # paste patches back to matrix of original image size
    if crop_shape is not None:
        seg = np.zeros(shape=im_shape, dtype='int32')
        posteriors = np.zeros(shape=[*im_shape, labels.shape[0]])
        posteriors[..., 0] = np.ones(im_shape)  # place background around patch
        if n_dims == 2:
            seg[crop[0]:crop[2], crop[1]:crop[3]] = seg_patch
            posteriors[crop[0]:crop[2], crop[1]:crop[3], :] = post_patch
        elif n_dims == 3:
            seg[crop[0]:crop[3], crop[1]:crop[4], crop[2]:crop[5]] = seg_patch
            posteriors[crop[0]:crop[3], crop[1]:crop[4], crop[2]:crop[5], :] = post_patch
    else:
        seg = seg_patch
        posteriors = post_patch
    seg = labels[seg.astype('int')].astype('int')

    # align prediction back to first orientation
    seg = align_volume_to_ref(seg, np.eye(4), aff_ref=aff)
    posteriors = align_volume_to_ref(posteriors, np.eye(4), aff_ref=aff, n_dims=n_dims)

    return seg, posteriors


# ================================================================================================
#                       Neurite Utilities - See github.com/adalca/neurite
# 
# TODO: We should import neurite as an external library, but since it's not on pypi yet, let's
# just copy in the needed functions below for now.
# ================================================================================================


def unet(nb_features,
         input_shape,
         nb_levels,
         conv_size,
         nb_labels,
         name='unet',
         prefix=None,
         feat_mult=1,
         pool_size=2,
         padding='same',
         dilation_rate_mult=1,
         activation='elu',
         use_residuals=False,
         final_pred_activation='softmax',
         nb_conv_per_level=1,
         layer_nb_feats=None,
         conv_dropout=0,
         batch_norm=None,
         input_model=None):
    """
    Unet-style keras model with an overdose of parametrization. Copied with permission
    from github.com/adalca/neurite.
    """

    # naming
    model_name = name
    if prefix is None:
        prefix = model_name

    # volume size data
    ndims = len(input_shape) - 1
    if isinstance(pool_size, int):
        pool_size = (pool_size,) * ndims

    # get encoding model
    enc_model = conv_enc(nb_features,
                         input_shape,
                         nb_levels,
                         conv_size,
                         name=model_name,
                         prefix=prefix,
                         feat_mult=feat_mult,
                         pool_size=pool_size,
                         padding=padding,
                         dilation_rate_mult=dilation_rate_mult,
                         activation=activation,
                         use_residuals=use_residuals,
                         nb_conv_per_level=nb_conv_per_level,
                         layer_nb_feats=layer_nb_feats,
                         conv_dropout=conv_dropout,
                         batch_norm=batch_norm,
                         input_model=input_model)

    # get decoder
    # use_skip_connections=True makes it a u-net
    lnf = layer_nb_feats[(nb_levels * nb_conv_per_level):] if layer_nb_feats is not None else None
    dec_model = conv_dec(nb_features,
                         None,
                         nb_levels,
                         conv_size,
                         nb_labels,
                         name=model_name,
                         prefix=prefix,
                         feat_mult=feat_mult,
                         pool_size=pool_size,
                         use_skip_connections=True,
                         padding=padding,
                         dilation_rate_mult=dilation_rate_mult,
                         activation=activation,
                         use_residuals=use_residuals,
                         final_pred_activation=final_pred_activation,
                         nb_conv_per_level=nb_conv_per_level,
                         batch_norm=batch_norm,
                         layer_nb_feats=lnf,
                         conv_dropout=conv_dropout,
                         input_model=enc_model)
    final_model = dec_model

    return final_model


def conv_enc(nb_features,
             input_shape,
             nb_levels,
             conv_size,
             name=None,
             prefix=None,
             feat_mult=1,
             pool_size=2,
             dilation_rate_mult=1,
             padding='same',
             activation='elu',
             layer_nb_feats=None,
             use_residuals=False,
             nb_conv_per_level=2,
             conv_dropout=0,
             batch_norm=None,
             input_model=None):
    """
    Fully Convolutional Encoder. Copied with permission from github.com/adalca/neurite.
    """

    # naming
    model_name = name
    if prefix is None:
        prefix = model_name

    # first layer: input
    name = '%s_input' % prefix
    if input_model is None:
        input_tensor = keras.layers.Input(shape=input_shape, name=name)
        last_tensor = input_tensor
    else:
        input_tensor = input_model.inputs
        last_tensor = input_model.outputs
        if isinstance(last_tensor, list):
            last_tensor = last_tensor[0]
        last_tensor = keras.layers.Reshape(input_shape)(last_tensor)
        input_shape = last_tensor.shape.as_list()[1:]

    # volume size data
    ndims = len(input_shape) - 1
    input_shape = tuple(input_shape)
    if isinstance(pool_size, int):
        pool_size = (pool_size,) * ndims

    # prepare layers
    convL = getattr(keras.layers, 'Conv%dD' % ndims)
    conv_kwargs = {'padding': padding, 'activation': activation, 'data_format': 'channels_last'}
    maxpool = getattr(keras.layers, 'MaxPooling%dD' % ndims)

    # down arm:
    # add nb_levels of conv + ReLu + conv + ReLu. Pool after each of first nb_levels - 1 layers
    lfidx = 0  # level feature index
    for level in range(nb_levels):
        lvl_first_tensor = last_tensor
        nb_lvl_feats = np.round(nb_features * feat_mult ** level).astype(int)
        conv_kwargs['dilation_rate'] = dilation_rate_mult ** level

        for conv in range(nb_conv_per_level):  # does several conv per level, max pooling applied at the end
            if layer_nb_feats is not None:  # None or List of all the feature numbers
                nb_lvl_feats = layer_nb_feats[lfidx]
                lfidx += 1

            name = '%s_conv_downarm_%d_%d' % (prefix, level, conv)
            if conv < (nb_conv_per_level - 1) or (not use_residuals):
                last_tensor = convL(nb_lvl_feats, conv_size, **conv_kwargs, name=name)(last_tensor)
            else:  # no activation
                last_tensor = convL(nb_lvl_feats, conv_size, padding=padding, name=name)(last_tensor)

            if conv_dropout > 0:
                # conv dropout along feature space only
                name = '%s_dropout_downarm_%d_%d' % (prefix, level, conv)
                noise_shape = [None, *[1] * ndims, nb_lvl_feats]
                last_tensor = keras.layers.Dropout(conv_dropout, noise_shape=noise_shape)(last_tensor)

        if use_residuals:
            convarm_layer = last_tensor

            # the "add" layer is the original input
            # However, it may not have the right number of features to be added
            nb_feats_in = lvl_first_tensor.get_shape()[-1]
            nb_feats_out = convarm_layer.get_shape()[-1]
            add_layer = lvl_first_tensor
            if nb_feats_in > 1 and nb_feats_out > 1 and (nb_feats_in != nb_feats_out):
                name = '%s_expand_down_merge_%d' % (prefix, level)
                last_tensor = convL(nb_lvl_feats, conv_size, **conv_kwargs, name=name)(lvl_first_tensor)
                add_layer = last_tensor

                if conv_dropout > 0:
                    name = '%s_dropout_down_merge_%d_%d' % (prefix, level, conv)
                    noise_shape = [None, *[1] * ndims, nb_lvl_feats]
                    last_tensor = keras.layers.Dropout(conv_dropout, noise_shape=noise_shape)(last_tensor)

            name = '%s_res_down_merge_%d' % (prefix, level)
            last_tensor = keras.layers.add([add_layer, convarm_layer], name=name)

            name = '%s_res_down_merge_act_%d' % (prefix, level)
            last_tensor = keras.layers.Activation(activation, name=name)(last_tensor)

        if batch_norm is not None:
            name = '%s_bn_down_%d' % (prefix, level)
            last_tensor = keras.layers.BatchNormalization(axis=batch_norm, name=name)(last_tensor)

        # max pool if we're not at the last level
        if level < (nb_levels - 1):
            name = '%s_maxpool_%d' % (prefix, level)
            last_tensor = maxpool(pool_size=pool_size, name=name, padding=padding)(last_tensor)

    # create the model and return
    model = keras.Model(inputs=input_tensor, outputs=[last_tensor], name=model_name)
    return model


def conv_dec(nb_features,
             input_shape,
             nb_levels,
             conv_size,
             nb_labels,
             name=None,
             prefix=None,
             feat_mult=1,
             pool_size=2,
             use_skip_connections=False,
             padding='same',
             dilation_rate_mult=1,
             activation='elu',
             use_residuals=False,
             final_pred_activation='softmax',
             nb_conv_per_level=2,
             layer_nb_feats=None,
             batch_norm=None,
             conv_dropout=0,
             input_model=None):
    """
    Fully Convolutional Decoder. Copied with permission from github.com/adalca/neurite.

    Parameters:
        ...
        use_skip_connections (bool): if true, turns an Enc-Dec to a U-Net.
            If true, input_tensor and tensors are required.
            It assumes a particular naming of layers. conv_enc...
    """

    # naming
    model_name = name
    if prefix is None:
        prefix = model_name

    # if using skip connections, make sure need to use them.
    if use_skip_connections:
        assert input_model is not None, "is using skip connections, tensors dictionary is required"

    # first layer: input
    input_name = '%s_input' % prefix
    if input_model is None:
        input_tensor = keras.layers.Input(shape=input_shape, name=input_name)
        last_tensor = input_tensor
    else:
        input_tensor = input_model.input
        last_tensor = input_model.output
        input_shape = last_tensor.shape.as_list()[1:]

    # vol size info
    ndims = len(input_shape) - 1
    input_shape = tuple(input_shape)
    if isinstance(pool_size, int):
        if ndims > 1:
            pool_size = (pool_size,) * ndims

    # prepare layers
    convL = getattr(keras.layers, 'Conv%dD' % ndims)
    conv_kwargs = {'padding': padding, 'activation': activation}
    upsample = getattr(keras.layers, 'UpSampling%dD' % ndims)

    # up arm:
    # nb_levels - 1 layers of Deconvolution3D
    #    (approx via up + conv + ReLu) + merge + conv + ReLu + conv + ReLu
    lfidx = 0
    for level in range(nb_levels - 1):
        nb_lvl_feats = np.round(nb_features * feat_mult ** (nb_levels - 2 - level)).astype(int)
        conv_kwargs['dilation_rate'] = dilation_rate_mult ** (nb_levels - 2 - level)

        # upsample matching the max pooling layers size
        name = '%s_up_%d' % (prefix, nb_levels + level)
        last_tensor = upsample(size=pool_size, name=name)(last_tensor)
        up_tensor = last_tensor

        # merge layers combining previous layer
        if use_skip_connections:
            conv_name = '%s_conv_downarm_%d_%d' % (prefix, nb_levels - 2 - level, nb_conv_per_level - 1)
            cat_tensor = input_model.get_layer(conv_name).output
            name = '%s_merge_%d' % (prefix, nb_levels + level)
            last_tensor = keras.layers.concatenate([cat_tensor, last_tensor], axis=ndims + 1, name=name)

        # convolution layers
        for conv in range(nb_conv_per_level):
            if layer_nb_feats is not None:
                nb_lvl_feats = layer_nb_feats[lfidx]
                lfidx += 1

            name = '%s_conv_uparm_%d_%d' % (prefix, nb_levels + level, conv)
            if conv < (nb_conv_per_level - 1) or (not use_residuals):
                last_tensor = convL(nb_lvl_feats, conv_size, **conv_kwargs, name=name)(last_tensor)
            else:
                last_tensor = convL(nb_lvl_feats, conv_size, padding=padding, name=name)(last_tensor)

            if conv_dropout > 0:
                name = '%s_dropout_uparm_%d_%d' % (prefix, level, conv)
                noise_shape = [None, *[1] * ndims, nb_lvl_feats]
                last_tensor = keras.layers.Dropout(conv_dropout, noise_shape=noise_shape)(last_tensor)

        # residual block
        if use_residuals:

            # the "add" layer is the original input
            # However, it may not have the right number of features to be added
            add_layer = up_tensor
            nb_feats_in = add_layer.get_shape()[-1]
            nb_feats_out = last_tensor.get_shape()[-1]
            if nb_feats_in > 1 and nb_feats_out > 1 and (nb_feats_in != nb_feats_out):
                name = '%s_expand_up_merge_%d' % (prefix, level)
                add_layer = convL(nb_lvl_feats, conv_size, **conv_kwargs, name=name)(add_layer)

                if conv_dropout > 0:
                    name = '%s_dropout_up_merge_%d_%d' % (prefix, level, conv)
                    noise_shape = [None, *[1] * ndims, nb_lvl_feats]
                    last_tensor = keras.layers.Dropout(conv_dropout, noise_shape=noise_shape)(last_tensor)

            name = '%s_res_up_merge_%d' % (prefix, level)
            last_tensor = keras.layers.add([last_tensor, add_layer], name=name)

            name = '%s_res_up_merge_act_%d' % (prefix, level)
            last_tensor = keras.layers.Activation(activation, name=name)(last_tensor)

        if batch_norm is not None:
            name = '%s_bn_up_%d' % (prefix, level)
            last_tensor = keras.layers.BatchNormalization(axis=batch_norm, name=name)(last_tensor)

    # Compute likelyhood prediction (no activation yet)
    name = '%s_likelihood' % prefix
    last_tensor = convL(nb_labels, 1, activation=None, name=name)(last_tensor)
    like_tensor = last_tensor

    # output prediction layer
    # we use a softmax to compute P(L_x|I) where x is each location
    if final_pred_activation == 'softmax':
        # print("using final_pred_activation %s for %s" % (final_pred_activation, model_name))
        name = '%s_prediction' % prefix
        softmax_lambda_fcn = lambda x: keras.activations.softmax(x, axis=ndims + 1)
        pred_tensor = keras.layers.Lambda(softmax_lambda_fcn, name=name)(last_tensor)

    # otherwise create a layer that does nothing.
    else:
        name = '%s_prediction' % prefix
        pred_tensor = keras.layers.Activation('linear', name=name)(like_tensor)

    # create the model and retun
    model = keras.Model(inputs=input_tensor, outputs=pred_tensor, name=model_name)
    return model


# ================================================================================================
#                                        Lab2Im Utilities
# 
# TODO: These should be either replaced or reasonably integrated with FS library utilities
# ================================================================================================


# ---------------------------------------------- loading/saving functions ----------------------------------------------


def load_volume(path_volume, im_only=True, squeeze=True, dtype=None, aff_ref=None):
    """
    Load volume file.
    :param path_volume: path of the volume to load. Can either be a nii, nii.gz, mgz, or npz format.
    If npz format, 1) the variable name is assumed to be 'vol_data',
    2) the volume is associated with a identity affine matrix and blank header.
    :param im_only: (optional) if False, the function also returns the affine matrix and header of the volume.
    :param squeeze: (optional) whether to squeeze the volume when loading.
    :param dtype: (optional) if not None, convert the loaded volume to this numpy dtype.
    :param aff_ref: (optional) If not None, the loaded volume is aligned to this affine matrix.
    The returned affine matrix is also given in this new space. Must be a numpy array of dimension 4x4.
    :return: the volume, with corresponding affine matrix and header if im_only is False.
    """
    assert path_volume.endswith(('.nii', '.nii.gz', '.mgz', '.npz')), 'Unknown data file: %s' % path_volume

    if path_volume.endswith(('.nii', '.nii.gz', '.mgz')):
        x = nib.load(path_volume)
        if squeeze:
            volume = np.squeeze(x.get_data())
        else:
            volume = x.get_data()
        aff = x.affine
        header = x.header
    else:  # npz
        volume = np.load(path_volume)['vol_data']
        if squeeze:
            volume = np.squeeze(volume)
        aff = np.eye(4)
        header = nib.Nifti1Header()
    if dtype is not None:
        volume = volume.astype(dtype=dtype)

    # align image to reference affine matrix
    if aff_ref is not None:
        n_dims, _ = get_dims(list(volume.shape), max_channels=3)
        volume, aff = align_volume_to_ref(volume, aff, aff_ref=aff_ref, return_aff=True, n_dims=n_dims)

    if im_only:
        return volume
    else:
        return volume, aff, header


def save_volume(volume, aff, header, path, res=None, dtype=None, n_dims=3):
    """
    Save a volume.
    :param volume: volume to save
    :param aff: affine matrix of the volume to save. If aff is None, the volume is saved with an identity affine matrix.
    aff can also be set to 'FS', in which case the volume is saved with the affine matrix of FreeSurfer outputs.
    :param header: header of the volume to save. If None, the volume is saved with a blank header.
    :param path: path where to save the volume.
    :param res: (optional) update the resolution in the header before saving the volume.
    :param dtype: (optional) numpy dtype for the saved volume.
    :param n_dims: (optional) number of dimensions, to avoid confusion in multi-channel case. Default is None, where
    n_dims is automatically inferred.
    """
    if dtype is not None:
        volume = volume.astype(dtype=dtype)
    if '.npz' in path:
        np.savez_compressed(path, vol_data=volume)
    else:
        if header is None:
            header = nib.Nifti1Header()
        if isinstance(aff, str):
            if aff == 'FS':
                aff = np.array([[-1, 0, 0, 0], [0, 0, 1, 0], [0, -1, 0, 0], [0, 0, 0, 1]])
        elif aff is None:
            aff = np.eye(4)
        nifty = nib.Nifti1Image(volume, aff, header)
        if res is not None:
            if n_dims is None:
                n_dims, _ = get_dims(volume.shape)
            res = reformat_to_list(res, length=n_dims, dtype=None)
            nifty.header.set_zooms(res)
        nib.save(nifty, path)


def get_volume_info(path_volume, return_volume=False, aff_ref=None):
    """
    Gather information about a volume: shape, affine matrix, number of dimensions and channels, header, and resolution.
    :param path_volume: path of the volume to get information form.
    :param return_volume: (optional) whether to return the volume along with the information.
    :param aff_ref: (optional) If not None, the loaded volume is aligned to this affine matrix.
    All info relative to the volume is then given in this new space. Must be a numpy array of dimension 4x4.
    :return: volume (if return_volume is true), and corresponding info.
    """
    # read image
    im, aff, header = load_volume(path_volume, im_only=False)

    # understand if image is multichannel
    im_shape = list(im.shape)
    n_dims, n_channels = get_dims(im_shape, max_channels=3)
    im_shape = im_shape[:n_dims]

    # get labels res
    if '.nii.gz' in path_volume:
        data_res = np.array(header['pixdim'][1:n_dims + 1]).tolist()
    elif '.mgz' in path_volume:
        data_res = np.array(header['delta']).tolist()  # mgz image
    else:
        data_res = [1.0] * n_dims

    # align to given affine matrix
    if aff_ref is not None:
        ras_axes = get_ras_axes(aff, n_dims=n_dims)
        ras_axes_ref = get_ras_axes(aff_ref, n_dims=n_dims)
        im = align_volume_to_ref(im, aff, aff_ref=aff_ref, n_dims=n_dims)
        im_shape = np.array(im_shape)
        data_res = np.array(data_res)
        im_shape[ras_axes_ref] = im_shape[ras_axes]
        data_res[ras_axes_ref] = data_res[ras_axes]
        im_shape = im_shape.tolist()
        data_res = data_res.tolist()

    # return info
    if return_volume:
        return im, im_shape, aff, n_dims, n_channels, header, data_res
    else:
        return im_shape, aff, n_dims, n_channels, header, data_res


def load_array_if_path(var, load_as_numpy=True):
    """If var is a string and load_as_numpy is True, this function loads the array writen at the path indicated by var.
    Otherwise it simply returns var as it is."""
    if (isinstance(var, str)) & load_as_numpy:
        assert os.path.isfile(var), 'No such path: %s' % var
        var = np.load(var)
    return var


def reformat_to_list(var, length=None, load_as_numpy=False, dtype=None):
    """This function takes a variable and reformat it into a list of desired
    length and type (int, float, bool, str).
    If variable is a string, and load_as_numpy is True, it will be loaded as a numpy array.
    If variable is None, this funtion returns None.
    :param var: a str, int, float, list, tuple, or numpy array
    :param length: (optional) if var is a single item, it will be replicated to a list of this length
    :param load_as_numpy: (optional) whether var is the path to a numpy array
    :param dtype: (optional) convert all item to this type. Can be 'int', 'float', 'bool', or 'str'
    :return: reformated list
    """

    # convert to list
    if var is None:
        return None
    var = load_array_if_path(var, load_as_numpy=load_as_numpy)
    if isinstance(var, (int, float)):
        var = [var]
    elif isinstance(var, tuple):
        var = list(var)
    elif isinstance(var, np.ndarray):
        var = np.squeeze(var).tolist()
    elif isinstance(var, str):
        var = [var]
    if isinstance(var, list):
        if length is not None:
            if len(var) == 1:
                var = var * length
            elif len(var) != length:
                raise ValueError('if var is a list/tuple/numpy array, it should be of length 1 or {0}, '
                                 'had {1}'.format(length, var))
    else:
        raise TypeError('var should be an int, float, tuple, list, numpy array, or path to numpy array')

    # convert items type
    if dtype is not None:
        if dtype == 'int':
            var = [int(v) for v in var]
        elif dtype == 'float':
            var = [float(v) for v in var]
        elif dtype == 'bool':
            var = [bool(v) for v in var]
        elif dtype == 'str':
            var = [str(v) for v in var]
        else:
            raise ValueError("dtype should be 'str', 'float', 'int', or 'bool'; had {}".format(dtype))
    return var

# ----------------------------------------------- path-related functions -----------------------------------------------


def list_images_in_folder(path_dir):
    """List all files with extension nii, nii.gz, mgz, or npz whithin a folder."""
    list_images = sorted(glob.glob(os.path.join(path_dir, '*nii.gz')) +
                         glob.glob(os.path.join(path_dir, '*nii')) +
                         glob.glob(os.path.join(path_dir, '*.mgz')) +
                         glob.glob(os.path.join(path_dir, '*.npz')))
    assert len(list_images) > 0, 'no nii, nii.gz, mgz or npz could be found in %s' % path_dir
    return list_images


def list_subfolders(path_dir, whole_path=True, expr=None, cond_type='or'):
    """This function returns a list of subfolders contained in a folder, with possible regexp.
    :param path_dir: path of a folder
    :param whole_path: (optional) whether to return whole path or just the subfolder names.
    :param expr: (optional) regexp for files to list. Can be a str or a list of str.
    :param cond_type: (optional) if exp is a list, specify the logical link between expressions in exp.
    Can be 'or', or 'and'.
    :return: a list of subfolders
    """
    assert isinstance(whole_path, bool), "whole_path should be bool"
    assert cond_type in ['or', 'and'], "cond_type should be either 'or', or 'and'"
    if whole_path:
        subdirs_list = sorted([os.path.join(path_dir, f) for f in os.listdir(path_dir)
                               if os.path.isdir(os.path.join(path_dir, f))])
    else:
        subdirs_list = sorted([f for f in os.listdir(path_dir) if os.path.isdir(os.path.join(path_dir, f))])
    if expr is not None:  # assumed to be either str or list of str
        if isinstance(expr, str):
            expr = [expr]
        elif not isinstance(expr, (list, tuple)):
            raise Exception("if specified, 'expr' should be a string or list of strings.")
        matched_list_subdirs = list()
        for match in expr:
            tmp_matched_list_subdirs = sorted([f for f in subdirs_list if match in os.path.basename(f)])
            if cond_type == 'or':
                subdirs_list = [f for f in subdirs_list if f not in tmp_matched_list_subdirs]
                matched_list_subdirs += tmp_matched_list_subdirs
            elif cond_type == 'and':
                subdirs_list = tmp_matched_list_subdirs
                matched_list_subdirs = tmp_matched_list_subdirs
        subdirs_list = sorted(matched_list_subdirs)
    return subdirs_list


# ---------------------------------------------- shape-related functions -----------------------------------------------


def get_dims(shape, max_channels=3):
    """Get the number of dimensions and channels from the shape of an array.
    The number of dimensions is assumed to be the length of the shape, as long as the shape of the last dimension is
    inferior or equal to max_channels (default 3).
    :param shape: shape of an array. Can be a sequence or a 1d numpy array.
    :param max_channels: maximum possible number of channels.
    :return: the number of dimensions and channels associated with the provided shape.
    example 1: get_dims([150, 150, 150], max_channels=3) = (3, 1)
    example 2: get_dims([150, 150, 150, 3], max_channels=3) = (3, 3)
    example 3: get_dims([150, 150, 150, 5], max_channels=10) = (3, 5)"""
    if shape[-1] <= max_channels:
        n_dims = len(shape) - 1
        n_channels = shape[-1]
    else:
        n_dims = len(shape)
        n_channels = 1
    return n_dims, n_channels


def add_axis(x, axis=0):
    """Add axis to a numpy array. The new axis can be added to the first dimension (axis=0), to the last dimension
    (axis=-1), or to both (axis=-2)."""
    if axis == 0:
        return x[np.newaxis, ...]
    elif axis == -1:
        return x[..., np.newaxis]
    elif axis == -2:
        return x[np.newaxis, ..., np.newaxis]
    else:
        raise Exception('axis should be 0 (first), -1 (last), or -2 (first and last)')


# --------------------------------------------------- miscellaneous ----------------------------------------------------


def print_loop_info(idx, n_iterations, spacing):
    """Print loop iteration number.
    :param idx: iteration number
    :param n_iterations: total number iterations.
    :param spacing: frequency at which to print loop advancement.
    """
    if idx == 0:
        print('processing {}/{}'.format(1, n_iterations))
    elif idx % spacing == spacing - 1:
        print('processing {}/{}'.format(idx + 1, n_iterations))


def find_closest_number_divisible_by_m(n, m, smaller_ans=True):
    """Return the closest integer to n that is divisible by m.
    If smaller_ans is True, only values lower than n are considered."""
    # quotient
    q = int(n / m)
    # 1st possible closest number
    n1 = m * q
    # 2nd possible closest number
    if (n * m) > 0:
        n2 = (m * (q + 1))
    else:
        n2 = (m * (q - 1))
    # find closest solution
    if (abs(n - n1) < abs(n - n2)) | smaller_ans:
        return n1
    else:
        return n2


# ---------------------------------------------------- edit volume -----------------------------------------------------


def crop_volume_with_idx(volume, crop_idx, aff=None):
    """Crop a volume with given indices.
    :param volume: a 2d or 3d numpy array
    :param crop_idx: croppping indices, in the order [lower_bound_dim_1, ..., upper_bound_dim_1, ...].
    Can be a list or a 1d numpy array.
    :param aff: (optional) if specified, this function returns an updated affine matrix of the volume after cropping.
    :return: the cropped volume, and the updated affine matrix if aff is not None.
    """

    # crop image
    n_dims = int(crop_idx.shape[0] / 2)
    if n_dims == 2:
        volume = volume[crop_idx[0]:crop_idx[2], crop_idx[1]:crop_idx[3], ...]
    elif n_dims == 3:
        volume = volume[crop_idx[0]:crop_idx[3], crop_idx[1]:crop_idx[4], crop_idx[2]:crop_idx[5], ...]
    else:
        raise Exception('cannot crop volumes with more than 3 dimensions')

    if aff is not None:
        aff[0:3, -1] = aff[0:3, -1] + aff[:3, :3] @ crop_idx[:3]
        return volume, aff
    else:
        return volume


def get_ras_axes(aff, n_dims=3):
    """This function finds the RAS axes corresponding to each dimension of a volume, based on its affine matrix.
    :param aff: affine matrix Can be a 2d numpy array of size n_dims*n_dims, n_dims+1*n_dims+1, or n_dims*n_dims+1.
    :param n_dims: number of dimensions (excluding channels) of the volume corresponding to the provided affine matrix.
    :return: two numpy 1d arrays of lengtn n_dims, one with the axes corresponding to RAS orientations,
    and one with their corresponding direction.
    """
    aff_inverted = np.linalg.inv(aff)
    img_ras_axes = np.argmax(np.absolute(aff_inverted[0:n_dims, 0:n_dims]), axis=0)
    return img_ras_axes


def align_volume_to_ref(volume, aff, aff_ref=None, return_aff=False, n_dims=None):
    """This function aligns a volume to a reference orientation (axis and direction) specified by an affine matrix.
    :param volume: a numpy array
    :param aff: affine matrix of the floating volume
    :param aff_ref: (optional) affine matrix of the target orientation. Default is identity matrix.
    :param return_aff: (optional) whether to return the affine matrix of the aligned volume
    :param n_dims: number of dimensions (excluding channels) of the volume corresponding to the provided affine matrix.
    :return: aligned volume, with corresponding affine matrix if return_aff is True.
    """

    # work on copy
    aff_flo = aff.copy()

    # default value for aff_ref
    if aff_ref is None:
        aff_ref = np.eye(4)

    # extract ras axes
    if n_dims is None:
        n_dims, _ = get_dims(volume.shape)
    ras_axes_ref = get_ras_axes(aff_ref, n_dims=n_dims)
    ras_axes_flo = get_ras_axes(aff_flo, n_dims=n_dims)

    # align axes
    aff_flo[:, ras_axes_ref] = aff_flo[:, ras_axes_flo]
    for i in range(n_dims):
        if ras_axes_flo[i] != ras_axes_ref[i]:
            volume = np.swapaxes(volume, ras_axes_flo[i], ras_axes_ref[i])
            swapped_axis_idx = np.where(ras_axes_flo == ras_axes_ref[i])
            ras_axes_flo[swapped_axis_idx], ras_axes_flo[i] = ras_axes_flo[i], ras_axes_flo[swapped_axis_idx]

    # align directions
    dot_products = np.sum(aff_flo[:3, :3] * aff_ref[:3, :3], axis=0)
    for i in range(n_dims):
        if dot_products[i] < 0:
            volume = np.flip(volume, axis=i)
            aff_flo[:, i] = - aff_flo[:, i]
            aff_flo[:3, 3] = aff_flo[:3, 3] - aff_flo[:3, i] * (volume.shape[i] - 1)

    if return_aff:
        return volume, aff_flo
    else:
        return volume


# execute script
if __name__ == '__main__':
    main()<|MERGE_RESOLUTION|>--- conflicted
+++ resolved
@@ -46,14 +46,7 @@
                              "If no argument is given, mri_segment_hypothalamic_subunits will run on all the subjects "
                              "in $SUBJECTS_DIR.")
     parser.add_argument("--sd", help="override current $SUBJECTS_DIR")
-<<<<<<< HEAD
-    ########################################################################################################
-    # We would like to keep this flag secret if you don't mind. I'm not sure how to call argparse.SUPPRESS #
-    ########################################################################################################
-    parser.add_argument("--model", help=fs.utils.SUPPRESS)
-=======
     parser.add_argument("--model", help=fs.utils.parser.argparse.SUPPRESS)
->>>>>>> 78b71686
     parser.add_argument("--threads", help="Number of cores to be used. Default uses all cores.")
 
     # check for no arguments
@@ -373,12 +366,6 @@
         assert len(images_to_segment) > 0, "Could not find any image to segment"
 
     else:
-<<<<<<< HEAD
-        ##########################################
-        # not sure whether I should use fs.fatal #
-        ##########################################
-=======
->>>>>>> 78b71686
         fs.fatal('please provide an input image/directory (--i), or a specific FreeSurfer subject directory (--s), '
                  'or the FreeSurfer $SUBJECT_DIR (--sd)')
         images_to_segment = None
