--- conflicted
+++ resolved
@@ -111,15 +111,6 @@
     hi = val;
   }
 
-<<<<<<< HEAD
-  if (!seedHasBeenSet) {
-    if (romp_level < ROMP_level_assume_reproducible)
-      setRandomSeed( -1L * (long)(abs((int)time(NULL))) );
-    else {
-      fprintf(stderr, "randomNumber in code that is supposed to be reproducible, called but seed not set\n");
-      exit(1);
-    }
-=======
   if (idum == 0L) /* change seed from run to run */
   {
     if (0) {
@@ -144,7 +135,6 @@
       }
     }
     idum = -1L * (long)(abs((int)time(NULL)));
->>>>>>> 04093aa2
   }
   
   range = hi - low;
